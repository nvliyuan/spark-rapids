<?xml version="1.0" encoding="UTF-8"?>
<!--
  Copyright (c) 2020-2021, NVIDIA CORPORATION.

  Licensed under the Apache License, Version 2.0 (the "License");
  you may not use this file except in compliance with the License.
  You may obtain a copy of the License at

     http://www.apache.org/licenses/LICENSE-2.0

  Unless required by applicable law or agreed to in writing, software
  distributed under the License is distributed on an "AS IS" BASIS,
  WITHOUT WARRANTIES OR CONDITIONS OF ANY KIND, either express or implied.
  See the License for the specific language governing permissions and
  limitations under the License.
-->
<project xmlns="http://maven.apache.org/POM/4.0.0"
         xmlns:xsi="http://www.w3.org/2001/XMLSchema-instance"
         xsi:schemaLocation="http://maven.apache.org/POM/4.0.0 http://maven.apache.org/xsd/maven-4.0.0.xsd">
  <modelVersion>4.0.0</modelVersion>

  <parent>
    <groupId>com.nvidia</groupId>
    <artifactId>rapids-4-spark-parent</artifactId>
<<<<<<< HEAD
    <version>21.08.0</version>
=======
    <version>21.10.0-SNAPSHOT</version>
>>>>>>> 538e77de
  </parent>
  <artifactId>rapids-4-spark-udf-examples_2.12</artifactId>
  <name>RAPIDS Accelerator for Apache Spark UDF Examples</name>
  <description>Sample implementations of RAPIDS accelerated
    user defined functions for use with the RAPIDS Accelerator
    for Apache Spark</description>
<<<<<<< HEAD
  <version>21.08.0</version>
=======
  <version>21.10.0-SNAPSHOT</version>
>>>>>>> 538e77de

  <properties>
    <udf.native.build.path>${project.build.directory}/cpp-build</udf.native.build.path>
    <BUILD_UDF_BENCHMARKS>OFF</BUILD_UDF_BENCHMARKS>
    <CMAKE_CXX_FLAGS/>
    <GPU_ARCHS>ALL</GPU_ARCHS>
    <PER_THREAD_DEFAULT_STREAM>ON</PER_THREAD_DEFAULT_STREAM>
    <CPP_PARALLEL_LEVEL>10</CPP_PARALLEL_LEVEL>
    <CUDF_ENABLE_ARROW_S3>OFF</CUDF_ENABLE_ARROW_S3>
  </properties>

  <dependencies>
    <dependency>
      <groupId>ai.rapids</groupId>
      <artifactId>cudf</artifactId>
      <classifier>${cuda.version}</classifier>
    </dependency>
    <dependency>
      <groupId>org.apache.spark</groupId>
      <artifactId>spark-hive_${scala.binary.version}</artifactId>
    </dependency>
    <dependency>
      <groupId>org.scala-lang</groupId>
      <artifactId>scala-library</artifactId>
    </dependency>
    <dependency>
        <groupId>com.nvidia</groupId>
        <artifactId>rapids-4-spark-sql_${scala.binary.version}</artifactId>
        <version>${project.version}</version>
        <classifier>${spark.version.classifier}</classifier>
        <scope>provided</scope>
    </dependency>
  </dependencies>

  <build>
    <resources>
      <resource>
        <!-- Include the properties file to provide the build information. -->
        <directory>${project.build.directory}/extra-resources</directory>
        <filtering>true</filtering>
      </resource>
    </resources>
    <plugins>
      <plugin>
        <artifactId>maven-assembly-plugin</artifactId>
        <configuration>
          <descriptorRefs>
            <descriptorRef>jar</descriptorRef>
          </descriptorRefs>
        </configuration>
      </plugin>
      <plugin>
        <groupId>net.alchim31.maven</groupId>
        <artifactId>scala-maven-plugin</artifactId>
      </plugin>
      <plugin>
        <groupId>org.apache.rat</groupId>
        <artifactId>apache-rat-plugin</artifactId>
      </plugin>
    </plugins>
  </build>

  <profiles>
    <profile>
        <!--
             Note that we are using the Spark version for all of the Databricks dependencies as well.
             The jenkins/databricks/build.sh script handles installing the jars as maven artifacts.
             This is to make it easier and not have to change version numbers for each individual dependency
             and deal with differences between Databricks versions
        -->
        <id>dbdeps</id>
        <activation>
            <property>
                <name>databricks</name>
            </property>
        </activation>
        <dependencies>
            <dependency>
                <groupId>org.apache.spark</groupId>
                <artifactId>spark-sql_${scala.binary.version}</artifactId>
                <scope>provided</scope>
            </dependency>
            <dependency>
                <groupId>org.apache.hive</groupId>
                <artifactId>hive-exec</artifactId>
                <version>${spark.version}</version>
                <scope>provided</scope>
            </dependency>
            <dependency>
                <groupId>org.apache.hive</groupId>
                <artifactId>hive-serde</artifactId>
                <version>${spark.version}</version>
                <scope>provided</scope>
           </dependency>
           <dependency>
                <groupId>org.apache.commons</groupId>
                <artifactId>commons-io</artifactId>
                <version>${spark.version}</version>
                <scope>provided</scope>
           </dependency>
           <dependency>
                <groupId>org.apache.hadoop</groupId>
                <artifactId>hadoop-common</artifactId>
                <version>${spark.version}</version>
                <scope>provided</scope>
           </dependency>
        </dependencies>
    </profile>
    <profile>
        <id>release311cdh</id>
        <activation>
            <property>
                <name>buildver</name>
                <value>311cdh</value>
            </property>
        </activation>
        <dependencies>
            <dependency>
                <groupId>org.apache.spark</groupId>
                <artifactId>spark-sql_${scala.binary.version}</artifactId>
                <version>${spark311cdh.version}</version>
                <exclusions>
                    <exclusion>
                        <groupId>org.apache.curator</groupId>
                        <artifactId>curator-recipes</artifactId>
                    </exclusion>
                </exclusions>
                <scope>provided</scope>
            </dependency>
            <dependency>
                <groupId>org.apache.spark</groupId>
                <artifactId>spark-hive_${scala.binary.version}</artifactId>
                <version>${spark311cdh.version}</version>
                <exclusions>
                    <exclusion>
                        <groupId>org.apache.spark</groupId>
                        <artifactId>spark-core_${scala.binary.version}</artifactId>
                    </exclusion>
                </exclusions>
            </dependency>
            <dependency>
                <groupId>org.apache.curator</groupId>
                <artifactId>curator-recipes</artifactId>
                <version>4.3.0.7.2.7.0-184</version>
                <scope>provided</scope>
            </dependency>
        </dependencies>
    </profile>
    <profile>
      <id>udf-native-examples</id>
      <build>
        <resources>
          <resource>
            <directory>${project.build.directory}/native-deps/</directory>
          </resource>
        </resources>
        <plugins>
          <plugin>
            <artifactId>maven-antrun-plugin</artifactId>
            <executions>
              <execution>
                <id>cmake</id>
                <phase>validate</phase>
                <configuration>
                  <tasks>
                    <mkdir dir="${udf.native.build.path}"/>
                    <exec dir="${udf.native.build.path}"
                          failonerror="true"
                          executable="cmake">
                      <arg value="${basedir}/src/main/cpp"/>
                      <arg value="-DBUILD_UDF_BENCHMARKS=${BUILD_UDF_BENCHMARKS}"/>
                      <arg value="-DCMAKE_CXX_FLAGS=${CMAKE_CXX_FLAGS}"/>
                      <arg value="-DGPU_ARCHS=${GPU_ARCHS}"/>
                      <arg value="-DPER_THREAD_DEFAULT_STREAM=${PER_THREAD_DEFAULT_STREAM}"/>
                      <arg value="-DCUDF_ENABLE_ARROW_S3=${CUDF_ENABLE_ARROW_S3}"/>
                    </exec>
                    <exec failonerror="true"
                          executable="cmake">
                      <arg value="--build"/>
                      <arg value="${udf.native.build.path}"/>
                      <arg value="-j${CPP_PARALLEL_LEVEL}"/>
                      <arg value="-v"/>
                    </exec>
                  </tasks>
                </configuration>
                <goals>
                  <goal>run</goal>
                </goals>
              </execution>
            </executions>
          </plugin>
          <plugin>
            <artifactId>maven-resources-plugin</artifactId>
            <executions>
              <execution>
                <id>copy-native-libs</id>
                <phase>validate</phase>
                <goals>
                  <goal>copy-resources</goal>
                </goals>
                <configuration>
                  <overwrite>true</overwrite>
                  <outputDirectory>${project.build.directory}/native-deps/${os.arch}/${os.name}</outputDirectory>
                  <resources>
                    <resource>
                      <directory>${udf.native.build.path}</directory>
                      <includes>
                        <include>libudfexamplesjni.so</include>
                      </includes>
                    </resource>
                  </resources>
                </configuration>
              </execution>
            </executions>
          </plugin>
        </plugins>
      </build>
    </profile>
  </profiles>
</project><|MERGE_RESOLUTION|>--- conflicted
+++ resolved
@@ -22,22 +22,14 @@
   <parent>
     <groupId>com.nvidia</groupId>
     <artifactId>rapids-4-spark-parent</artifactId>
-<<<<<<< HEAD
-    <version>21.08.0</version>
-=======
     <version>21.10.0-SNAPSHOT</version>
->>>>>>> 538e77de
   </parent>
   <artifactId>rapids-4-spark-udf-examples_2.12</artifactId>
   <name>RAPIDS Accelerator for Apache Spark UDF Examples</name>
   <description>Sample implementations of RAPIDS accelerated
     user defined functions for use with the RAPIDS Accelerator
     for Apache Spark</description>
-<<<<<<< HEAD
-  <version>21.08.0</version>
-=======
   <version>21.10.0-SNAPSHOT</version>
->>>>>>> 538e77de
 
   <properties>
     <udf.native.build.path>${project.build.directory}/cpp-build</udf.native.build.path>
