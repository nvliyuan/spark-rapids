<?xml version="1.0" encoding="UTF-8"?>
<!--
  Copyright (c) 2020-2021, NVIDIA CORPORATION.

  Licensed under the Apache License, Version 2.0 (the "License");
  you may not use this file except in compliance with the License.
  You may obtain a copy of the License at

     http://www.apache.org/licenses/LICENSE-2.0

  Unless required by applicable law or agreed to in writing, software
  distributed under the License is distributed on an "AS IS" BASIS,
  WITHOUT WARRANTIES OR CONDITIONS OF ANY KIND, either express or implied.
  See the License for the specific language governing permissions and
  limitations under the License.
-->
<project xmlns="http://maven.apache.org/POM/4.0.0"
         xmlns:xsi="http://www.w3.org/2001/XMLSchema-instance"
         xsi:schemaLocation="http://maven.apache.org/POM/4.0.0 http://maven.apache.org/xsd/maven-4.0.0.xsd">
  <modelVersion>4.0.0</modelVersion>

  <parent>
    <groupId>com.nvidia</groupId>
    <artifactId>rapids-4-spark-parent</artifactId>
<<<<<<< HEAD
    <version>21.06.1</version>
=======
    <version>21.06.2-SNAPSHOT</version>
>>>>>>> bd971b9a
  </parent>
  <artifactId>rapids-4-spark-udf-examples_2.12</artifactId>
  <name>RAPIDS Accelerator for Apache Spark UDF Examples</name>
  <description>Sample implementations of RAPIDS accelerated
    user defined functions for use with the RAPIDS Accelerator
    for Apache Spark</description>
<<<<<<< HEAD
  <version>21.06.1</version>
=======
  <version>21.06.2-SNAPSHOT</version>
>>>>>>> bd971b9a

  <properties>
    <udf.native.build.path>${project.build.directory}/cpp-build</udf.native.build.path>
    <BUILD_UDF_BENCHMARKS>OFF</BUILD_UDF_BENCHMARKS>
    <CMAKE_CXX_FLAGS/>
    <GPU_ARCHS>ALL</GPU_ARCHS>
    <PER_THREAD_DEFAULT_STREAM>ON</PER_THREAD_DEFAULT_STREAM>
    <CPP_PARALLEL_LEVEL>10</CPP_PARALLEL_LEVEL>
  </properties>

  <dependencies>
    <dependency>
      <groupId>ai.rapids</groupId>
      <artifactId>cudf</artifactId>
      <classifier>${cuda.version}</classifier>
    </dependency>
    <dependency>
      <groupId>com.nvidia</groupId>
      <artifactId>rapids-4-spark-sql_${scala.binary.version}</artifactId>
      <version>${project.version}</version>
      <scope>provided</scope>
    </dependency>
    <dependency>
      <groupId>org.apache.spark</groupId>
      <artifactId>spark-hive_${scala.binary.version}</artifactId>
    </dependency>
  </dependencies>

  <build>
    <resources>
      <resource>
        <!-- Include the properties file to provide the build information. -->
        <directory>${project.build.directory}/extra-resources</directory>
        <filtering>true</filtering>
      </resource>
    </resources>
    <plugins>
      <plugin>
        <artifactId>maven-assembly-plugin</artifactId>
        <configuration>
          <descriptorRefs>
            <descriptorRef>jar</descriptorRef>
          </descriptorRefs>
        </configuration>
      </plugin>
      <plugin>
        <groupId>net.alchim31.maven</groupId>
        <artifactId>scala-maven-plugin</artifactId>
      </plugin>
      <plugin>
        <groupId>org.scalastyle</groupId>
        <artifactId>scalastyle-maven-plugin</artifactId>
      </plugin>
      <plugin>
        <groupId>org.apache.rat</groupId>
        <artifactId>apache-rat-plugin</artifactId>
      </plugin>
    </plugins>
  </build>

  <profiles>
    <profile>
      <id>udf-native-examples</id>
      <build>
        <resources>
          <resource>
            <directory>${project.build.directory}/native-deps/</directory>
          </resource>
        </resources>
        <plugins>
          <plugin>
            <artifactId>maven-antrun-plugin</artifactId>
            <executions>
              <execution>
                <id>cmake</id>
                <phase>validate</phase>
                <configuration>
                  <tasks>
                    <mkdir dir="${udf.native.build.path}"/>
                    <exec dir="${udf.native.build.path}"
                          failonerror="true"
                          executable="cmake">
                      <arg value="${basedir}/src/main/cpp"/>
                      <arg value="-DBUILD_UDF_BENCHMARKS=${BUILD_UDF_BENCHMARKS}"/>
                      <arg value="-DCMAKE_CXX_FLAGS=${CMAKE_CXX_FLAGS}"/>
                      <arg value="-DGPU_ARCHS=${GPU_ARCHS}"/>
                      <arg value="-DPER_THREAD_DEFAULT_STREAM=${PER_THREAD_DEFAULT_STREAM}"/>
                    </exec>
                    <exec failonerror="true"
                          executable="cmake">
                      <arg value="--build"/>
                      <arg value="${udf.native.build.path}"/>
                      <arg value="-j${CPP_PARALLEL_LEVEL}"/>
                      <arg value="-v"/>
                    </exec>
                  </tasks>
                </configuration>
                <goals>
                  <goal>run</goal>
                </goals>
              </execution>
            </executions>
          </plugin>
          <plugin>
            <artifactId>maven-resources-plugin</artifactId>
            <executions>
              <execution>
                <id>copy-native-libs</id>
                <phase>validate</phase>
                <goals>
                  <goal>copy-resources</goal>
                </goals>
                <configuration>
                  <overwrite>true</overwrite>
                  <outputDirectory>${project.build.directory}/native-deps/${os.arch}/${os.name}</outputDirectory>
                  <resources>
                    <resource>
                      <directory>${udf.native.build.path}</directory>
                      <includes>
                        <include>libudfexamplesjni.so</include>
                      </includes>
                    </resource>
                  </resources>
                </configuration>
              </execution>
            </executions>
          </plugin>
        </plugins>
      </build>
    </profile>
  </profiles>
</project><|MERGE_RESOLUTION|>--- conflicted
+++ resolved
@@ -22,22 +22,14 @@
   <parent>
     <groupId>com.nvidia</groupId>
     <artifactId>rapids-4-spark-parent</artifactId>
-<<<<<<< HEAD
-    <version>21.06.1</version>
-=======
-    <version>21.06.2-SNAPSHOT</version>
->>>>>>> bd971b9a
+    <version>21.06.2</version>
   </parent>
   <artifactId>rapids-4-spark-udf-examples_2.12</artifactId>
   <name>RAPIDS Accelerator for Apache Spark UDF Examples</name>
   <description>Sample implementations of RAPIDS accelerated
     user defined functions for use with the RAPIDS Accelerator
     for Apache Spark</description>
-<<<<<<< HEAD
-  <version>21.06.1</version>
-=======
-  <version>21.06.2-SNAPSHOT</version>
->>>>>>> bd971b9a
+  <version>21.06.2</version>
 
   <properties>
     <udf.native.build.path>${project.build.directory}/cpp-build</udf.native.build.path>
