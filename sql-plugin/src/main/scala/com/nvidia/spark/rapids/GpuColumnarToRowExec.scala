--- conflicted
+++ resolved
@@ -19,12 +19,7 @@
 import scala.annotation.tailrec
 import scala.collection.mutable.Queue
 
-<<<<<<< HEAD
-import ai.rapids.cudf.{HostColumnVector, NvtxColor, Table}
-=======
 import ai.rapids.cudf.{Cuda, HostColumnVector, NvtxColor, Table}
-import com.nvidia.spark.rapids.GpuColumnarToRowExecParent.makeIteratorFunc
->>>>>>> b39048c7
 import com.nvidia.spark.rapids.shims.ShimUnaryExecNode
 
 import org.apache.spark.TaskContext
@@ -344,14 +339,7 @@
   }
 }
 
-<<<<<<< HEAD
 object GpuColumnarToRowExec {
-=======
-object GpuColumnarToRowExecParent {
-  def unapply(arg: GpuColumnarToRowExecParent): Option[(SparkPlan, Boolean)] = {
-    Option(Tuple2(arg.child, arg.exportColumnarRdd))
-  }
-
   /**
    * Helper to check if GPU accelerated row-column transpose is supported.
    * This is a workaround for [[https://github.com/rapidsai/cudf/issues/10569]],
@@ -365,7 +353,6 @@
     Cuda.getComputeCapabilityMajor > 6
   }
 
->>>>>>> b39048c7
   def makeIteratorFunc(
       output: Seq[Attribute],
       numOutputRows: GpuMetric,
