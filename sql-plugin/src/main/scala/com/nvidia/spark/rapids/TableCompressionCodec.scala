--- conflicted
+++ resolved
@@ -74,11 +74,7 @@
 /**
  * A small case class used to carry codec-specific settings.
  */
-<<<<<<< HEAD
-case class TableCompressionCodecConfig(chunkSize: Long)
-=======
 case class TableCompressionCodecConfig(lz4ChunkSize: Long, zstdChunkSize: Long)
->>>>>>> 1d63a490
 
 object TableCompressionCodec extends Logging {
   private val codecNameToId = Map(
@@ -89,12 +85,8 @@
   /** Make a codec configuration object which can be serialized (can be used in tasks) */
   def makeCodecConfig(rapidsConf: RapidsConf): TableCompressionCodecConfig =
     TableCompressionCodecConfig(
-<<<<<<< HEAD
-      rapidsConf.shuffleCompressionChunkSize)
-=======
       rapidsConf.shuffleCompressionLz4ChunkSize,
       rapidsConf.shuffleCompressionZstdChunkSize)
->>>>>>> 1d63a490
 
   /** Get a compression codec by short name or fully qualified class name */
   def getCodec(name: String, codecConfigs: TableCompressionCodecConfig): TableCompressionCodec = {
