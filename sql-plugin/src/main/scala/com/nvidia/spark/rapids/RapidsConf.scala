/*
 * Copyright (c) 2019-2024, NVIDIA CORPORATION.
 *
 * Licensed under the Apache License, Version 2.0 (the "License");
 * you may not use this file except in compliance with the License.
 * You may obtain a copy of the License at
 *
 *     http://www.apache.org/licenses/LICENSE-2.0
 *
 * Unless required by applicable law or agreed to in writing, software
 * distributed under the License is distributed on an "AS IS" BASIS,
 * WITHOUT WARRANTIES OR CONDITIONS OF ANY KIND, either express or implied.
 * See the License for the specific language governing permissions and
 * limitations under the License.
 */
package com.nvidia.spark.rapids

import java.io.{File, FileOutputStream}
import java.util

import scala.collection.JavaConverters._
import scala.collection.mutable.{HashMap, ListBuffer}

import ai.rapids.cudf.Cuda
import com.nvidia.spark.rapids.jni.RmmSpark.OomInjectionType

import org.apache.spark.SparkConf
import org.apache.spark.internal.Logging
import org.apache.spark.network.util.{ByteUnit, JavaUtils}
import org.apache.spark.sql.catalyst.analysis.FunctionRegistry
import org.apache.spark.sql.internal.SQLConf
import org.apache.spark.sql.rapids.RapidsPrivateUtil

object ConfHelper {
  def toBoolean(s: String, key: String): Boolean = {
    try {
      s.trim.toBoolean
    } catch {
      case _: IllegalArgumentException =>
        throw new IllegalArgumentException(s"$key should be boolean, but was $s")
    }
  }

  def toInteger(s: String, key: String): Integer = {
    try {
      s.trim.toInt
    } catch {
      case _: IllegalArgumentException =>
        throw new IllegalArgumentException(s"$key should be integer, but was $s")
    }
  }

  def toLong(s: String, key: String): Long = {
    try {
      s.trim.toLong
    } catch {
      case _: IllegalArgumentException =>
        throw new IllegalArgumentException(s"$key should be long, but was $s")
    }
  }

  def toDouble(s: String, key: String): Double = {
    try {
      s.trim.toDouble
    } catch {
      case _: IllegalArgumentException =>
        throw new IllegalArgumentException(s"$key should be integer, but was $s")
    }
  }

  def stringToSeq(str: String): Seq[String] = {
    // Here 'split' returns a mutable array, 'toList' will convert it into a immutable list
    str.split(",").map(_.trim()).filter(_.nonEmpty).toList
  }

  def stringToSeq[T](str: String, converter: String => T): Seq[T] = {
    stringToSeq(str).map(converter)
  }

  def seqToString[T](v: Seq[T], stringConverter: T => String): String = {
    v.map(stringConverter).mkString(",")
  }

  def byteFromString(str: String, unit: ByteUnit): Long = {
    val (input, multiplier) =
      if (str.nonEmpty && str.head == '-') {
        (str.substring(1), -1)
      } else {
        (str, 1)
      }
    multiplier * JavaUtils.byteStringAs(input, unit)
  }

  def makeConfAnchor(key: String, text: String = null): String = {
    val t = if (text != null) text else key
    // The anchor cannot be too long, so for now
    val a = key.replaceFirst("spark.rapids.", "")
    "<a name=\"" + s"$a" + "\"></a>" + t
  }

  def getSqlFunctionsForClass[T](exprClass: Class[T]): Option[Seq[String]] = {
    sqlFunctionsByClass.get(exprClass.getCanonicalName)
  }

  lazy val sqlFunctionsByClass: Map[String, Seq[String]] = {
    val functionsByClass = new HashMap[String, Seq[String]]
    FunctionRegistry.expressions.foreach { case (sqlFn, (expressionInfo, _)) =>
      val className = expressionInfo.getClassName
      val fnSeq = functionsByClass.getOrElse(className, Seq[String]())
      val fnCleaned = if (sqlFn != "|") {
        sqlFn
      } else {
        "\\|"
      }
      functionsByClass.update(className, fnSeq :+ s"`$fnCleaned`")
    }
    functionsByClass.mapValues(_.sorted).toMap
  }
}

abstract class ConfEntry[T](val key: String, val converter: String => T, val doc: String,
    val isInternal: Boolean, val isStartUpOnly: Boolean, val isCommonlyUsed: Boolean) {

  def get(conf: Map[String, String]): T
  def get(conf: SQLConf): T
  def help(asTable: Boolean = false): Unit

  override def toString: String = key
}

class ConfEntryWithDefault[T](key: String, converter: String => T, doc: String,
    isInternal: Boolean, isStartupOnly: Boolean, isCommonlyUsed: Boolean = false,
    val defaultValue: T)
  extends ConfEntry[T](key, converter, doc, isInternal, isStartupOnly, isCommonlyUsed) {

  override def get(conf: Map[String, String]): T = {
    conf.get(key).map(converter).getOrElse(defaultValue)
  }

  override def get(conf: SQLConf): T = {
    val tmp = conf.getConfString(key, null)
    if (tmp == null) {
      defaultValue
    } else {
      converter(tmp)
    }
  }

  override def help(asTable: Boolean = false): Unit = {
    if (!isInternal) {
      val startupOnlyStr = if (isStartupOnly) "Startup" else "Runtime"
      if (asTable) {
        import ConfHelper.makeConfAnchor
        println(s"${makeConfAnchor(key)}|$doc|$defaultValue|$startupOnlyStr")
      } else {
        println(s"$key:")
        println(s"\t$doc")
        println(s"\tdefault $defaultValue")
        println(s"\ttype $startupOnlyStr")
        println()
      }
    }
  }
}

class OptionalConfEntry[T](key: String, val rawConverter: String => T, doc: String,
    isInternal: Boolean, isStartupOnly: Boolean, isCommonlyUsed: Boolean = false)
  extends ConfEntry[Option[T]](key, s => Some(rawConverter(s)), doc, isInternal,
  isStartupOnly, isCommonlyUsed) {

  override def get(conf: Map[String, String]): Option[T] = {
    conf.get(key).map(rawConverter)
  }

  override def get(conf: SQLConf): Option[T] = {
    val tmp = conf.getConfString(key, null)
    if (tmp == null) {
      None
    } else {
      Some(rawConverter(tmp))
    }
  }

  override def help(asTable: Boolean = false): Unit = {
    if (!isInternal) {
      val startupOnlyStr = if (isStartupOnly) "Startup" else "Runtime"
      if (asTable) {
        import ConfHelper.makeConfAnchor
        println(s"${makeConfAnchor(key)}|$doc|None|$startupOnlyStr")
      } else {
        println(s"$key:")
        println(s"\t$doc")
        println("\tNone")
        println(s"\ttype $startupOnlyStr")
        println()
      }
    }
  }
}

class TypedConfBuilder[T](
    val parent: ConfBuilder,
    val converter: String => T,
    val stringConverter: T => String) {

  def this(parent: ConfBuilder, converter: String => T) = {
    this(parent, converter, Option(_).map(_.toString).orNull)
  }

  /** Apply a transformation to the user-provided values of the config entry. */
  def transform(fn: T => T): TypedConfBuilder[T] = {
    new TypedConfBuilder(parent, s => fn(converter(s)), stringConverter)
  }

  /** Checks if the user-provided value for the config matches the validator. */
  def checkValue(validator: T => Boolean, errorMsg: String): TypedConfBuilder[T] = {
    transform { v =>
      if (!validator(v)) {
        throw new IllegalArgumentException(errorMsg)
      }
      v
    }
  }

  /** Check that user-provided values for the config match a pre-defined set. */
  def checkValues(validValues: Set[T]): TypedConfBuilder[T] = {
    transform { v =>
      if (!validValues.contains(v)) {
        throw new IllegalArgumentException(
          s"The value of ${parent.key} should be one of ${validValues.mkString(", ")}, but was $v")
      }
      v
    }
  }

  def createWithDefault(value: T): ConfEntryWithDefault[T] = {
    // 'converter' will check the validity of default 'value', if it's not valid,
    // then 'converter' will throw an exception
    val transformedValue = converter(stringConverter(value))
    val ret = new ConfEntryWithDefault[T](parent.key, converter,
      parent.doc, parent.isInternal, parent.isStartupOnly, parent.isCommonlyUsed, transformedValue)
    parent.register(ret)
    ret
  }

  /** Turns the config entry into a sequence of values of the underlying type. */
  def toSequence: TypedConfBuilder[Seq[T]] = {
    new TypedConfBuilder(parent, ConfHelper.stringToSeq(_, converter),
      ConfHelper.seqToString(_, stringConverter))
  }

  def createOptional: OptionalConfEntry[T] = {
    val ret = new OptionalConfEntry[T](parent.key, converter,
      parent.doc, parent.isInternal, parent.isStartupOnly, parent.isCommonlyUsed)
    parent.register(ret)
    ret
  }
}

class ConfBuilder(val key: String, val register: ConfEntry[_] => Unit) {

  import ConfHelper._

  var doc: String = null
  var isInternal: Boolean = false
  var isStartupOnly: Boolean = false
  var isCommonlyUsed: Boolean = false

  def doc(data: String): ConfBuilder = {
    this.doc = data
    this
  }

  def internal(): ConfBuilder = {
    this.isInternal = true
    this
  }

  def startupOnly(): ConfBuilder = {
    this.isStartupOnly = true
    this
  }

  def commonlyUsed(): ConfBuilder = {
    this.isCommonlyUsed = true
    this
  }

  def booleanConf: TypedConfBuilder[Boolean] = {
    new TypedConfBuilder[Boolean](this, toBoolean(_, key))
  }

  def bytesConf(unit: ByteUnit): TypedConfBuilder[Long] = {
    new TypedConfBuilder[Long](this, byteFromString(_, unit))
  }

  def integerConf: TypedConfBuilder[Integer] = {
    new TypedConfBuilder[Integer](this, toInteger(_, key))
  }

  def longConf: TypedConfBuilder[Long] = {
    new TypedConfBuilder[Long](this, toLong(_, key))
  }

  def doubleConf: TypedConfBuilder[Double] = {
    new TypedConfBuilder(this, toDouble(_, key))
  }

  def stringConf: TypedConfBuilder[String] = {
    new TypedConfBuilder[String](this, identity[String])
  }
}

object RapidsReaderType extends Enumeration {
  type RapidsReaderType = Value
  val AUTO, COALESCING, MULTITHREADED, PERFILE = Value
}

object RapidsConf {
  val MULTITHREAD_READ_NUM_THREADS_DEFAULT = 20
  private val registeredConfs = new ListBuffer[ConfEntry[_]]()

  private def register(entry: ConfEntry[_]): Unit = {
    registeredConfs += entry
  }

  def conf(key: String): ConfBuilder = {
    new ConfBuilder(key, register)
  }

  // Resource Configuration

  val PINNED_POOL_SIZE = conf("spark.rapids.memory.pinnedPool.size")
    .doc("The size of the pinned memory pool in bytes unless otherwise specified. " +
      "Use 0 to disable the pool.")
    .startupOnly()
    .commonlyUsed()
    .bytesConf(ByteUnit.BYTE)
    .createWithDefault(0)

<<<<<<< HEAD
  val PINNED_POOL_SET_CUIO_DEFAULT = conf("spark.rapids.memory.pinnedPool.cuio.default")
    .startupOnly()
    .commonlyUsed()
=======
  val PINNED_POOL_SET_CUIO_DEFAULT = conf("spark.rapids.memory.pinnedPool.setCuioDefault")
    .doc("If set to true, the pinned pool configured for the plugin will be shared with " +
      "cuIO for small pinned allocations.")
    .startupOnly()
    .internal()
>>>>>>> 09a00816
    .booleanConf
    .createWithDefault(true)

  val OFF_HEAP_LIMIT_ENABLED = conf("spark.rapids.memory.host.offHeapLimit.enabled")
      .doc("Should the off heap limit be enforced or not.")
      .startupOnly()
      // This might change as a part of https://github.com/NVIDIA/spark-rapids/issues/8878
      .internal()
      .booleanConf
      .createWithDefault(false)

  val OFF_HEAP_LIMIT_SIZE = conf("spark.rapids.memory.host.offHeapLimit.size")
      .doc("The maximum amount of off heap memory that the plugin will use. " +
          "This includes pinned memory and some overhead memory. If pinned is larger " +
          "than this - overhead pinned will be truncated.")
      .startupOnly()
      .internal() // https://github.com/NVIDIA/spark-rapids/issues/8878 should be replaced with
      // .commonlyUsed()
      .bytesConf(ByteUnit.BYTE)
      .createOptional // The default

  val TASK_OVERHEAD_SIZE = conf("spark.rapids.memory.host.taskOverhead.size")
      .doc("The amount of off heap memory reserved per task for overhead activities " +
          "like C++ heap/stack and a few other small things that are hard to control for.")
      .startupOnly()
      .internal() // https://github.com/NVIDIA/spark-rapids/issues/8878
      .bytesConf(ByteUnit.BYTE)
      .createWithDefault(15L * 1024 * 1024) // 15 MiB

  val RMM_DEBUG = conf("spark.rapids.memory.gpu.debug")
    .doc("Provides a log of GPU memory allocations and frees. If set to " +
      "STDOUT or STDERR the logging will go there. Setting it to NONE disables logging. " +
      "All other values are reserved for possible future expansion and in the mean time will " +
      "disable logging.")
    .startupOnly()
    .stringConf
    .createWithDefault("NONE")

  val SPARK_RMM_STATE_DEBUG = conf("spark.rapids.memory.gpu.state.debug")
      .doc("To better recover from out of memory errors, RMM will track several states for " +
          "the threads that interact with the GPU. This provides a log of those state " +
          "transitions to aid in debugging it. STDOUT or STDERR will have the logging go there " +
          "empty string will disable logging and anything else will be treated as a file to " +
          "write the logs to.")
      .startupOnly()
      .stringConf
      .createWithDefault("")

  val SPARK_RMM_STATE_ENABLE = conf("spark.rapids.memory.gpu.state.enable")
      .doc("Enabled or disable using the SparkRMM state tracking to improve " +
          "OOM response. This includes possibly retrying parts of the processing in " +
          "the case of an OOM")
      .startupOnly()
      .internal()
      .booleanConf
      .createWithDefault(true)

  val GPU_OOM_DUMP_DIR = conf("spark.rapids.memory.gpu.oomDumpDir")
    .doc("The path to a local directory where a heap dump will be created if the GPU " +
      "encounters an unrecoverable out-of-memory (OOM) error. The filename will be of the " +
      "form: \"gpu-oom-<pid>-<dumpId>.hprof\" where <pid> is the process ID, and " +
      "the dumpId is a sequence number to disambiguate multiple heap dumps " +
      "per process lifecycle")
    .startupOnly()
    .stringConf
    .createOptional

  val GPU_OOM_MAX_RETRIES =
    conf("spark.rapids.memory.gpu.oomMaxRetries")
      .doc("The number of times that an OOM will be re-attempted after the device store " +
        "can't spill anymore. In practice, we can use Cuda.deviceSynchronize to allow temporary " +
        "state in the allocator and in the various streams to catch up, in hopes we can satisfy " +
        "an allocation which was failing due to the interim state of memory.")
      .internal()
      .integerConf
      .createWithDefault(2)

  val GPU_COREDUMP_DIR = conf("spark.rapids.gpu.coreDump.dir")
    .doc("The URI to a directory where a GPU core dump will be created if the GPU encounters " +
      "an exception. The URI can reference a distributed filesystem. The filename will be of the " +
      "form gpucore-<appID>-<executorID>.nvcudmp, where <appID> is the Spark application ID and " +
      "<executorID> is the executor ID.")
    .internal()
    .stringConf
    .createOptional

val GPU_COREDUMP_PIPE_PATTERN = conf("spark.rapids.gpu.coreDump.pipePattern")
    .doc("The pattern to use to generate the named pipe path. Occurrences of %p in the pattern " +
      "will be replaced with the process ID of the executor.")
    .internal
    .stringConf
    .createWithDefault("gpucorepipe.%p")

  val GPU_COREDUMP_FULL = conf("spark.rapids.gpu.coreDump.full")
    .doc("If true, GPU coredumps will be a full coredump (i.e.: with local, shared, and global " +
      "memory).")
    .internal()
    .booleanConf
    .createWithDefault(false)

  val GPU_COREDUMP_COMPRESSION_CODEC = conf("spark.rapids.gpu.coreDump.compression.codec")
    .doc("The codec used to compress GPU core dumps. Spark provides the codecs " +
      "lz4, lzf, snappy, and zstd.")
    .internal()
    .stringConf
    .createWithDefault("zstd")

  val GPU_COREDUMP_COMPRESS = conf("spark.rapids.gpu.coreDump.compress")
    .doc("If true, GPU coredumps will be compressed using the compression codec specified " +
      s"in $GPU_COREDUMP_COMPRESSION_CODEC")
    .internal()
    .booleanConf
    .createWithDefault(true)

  private val RMM_ALLOC_MAX_FRACTION_KEY = "spark.rapids.memory.gpu.maxAllocFraction"
  private val RMM_ALLOC_MIN_FRACTION_KEY = "spark.rapids.memory.gpu.minAllocFraction"
  private val RMM_ALLOC_RESERVE_KEY = "spark.rapids.memory.gpu.reserve"

  val RMM_ALLOC_FRACTION = conf("spark.rapids.memory.gpu.allocFraction")
    .doc("The fraction of available (free) GPU memory that should be allocated for pooled " +
      "memory. This must be less than or equal to the maximum limit configured via " +
      s"$RMM_ALLOC_MAX_FRACTION_KEY, and greater than or equal to the minimum limit configured " +
      s"via $RMM_ALLOC_MIN_FRACTION_KEY.")
    .startupOnly()
    .doubleConf
    .checkValue(v => v >= 0 && v <= 1, "The fraction value must be in [0, 1].")
    .createWithDefault(1)

  val RMM_EXACT_ALLOC = conf("spark.rapids.memory.gpu.allocSize")
      .doc("The exact size in byte that RMM should allocate. This is intended to only be " +
          "used for testing.")
      .internal() // If this becomes public we need to add in checks for the value when it is used.
      .bytesConf(ByteUnit.BYTE)
      .createOptional

  val RMM_ALLOC_MAX_FRACTION = conf(RMM_ALLOC_MAX_FRACTION_KEY)
    .doc("The fraction of total GPU memory that limits the maximum size of the RMM pool. " +
        s"The value must be greater than or equal to the setting for $RMM_ALLOC_FRACTION. " +
        "Note that this limit will be reduced by the reserve memory configured in " +
        s"$RMM_ALLOC_RESERVE_KEY.")
    .startupOnly()
    .commonlyUsed()
    .doubleConf
    .checkValue(v => v >= 0 && v <= 1, "The fraction value must be in [0, 1].")
    .createWithDefault(1)

  val RMM_ALLOC_MIN_FRACTION = conf(RMM_ALLOC_MIN_FRACTION_KEY)
    .doc("The fraction of total GPU memory that limits the minimum size of the RMM pool. " +
      s"The value must be less than or equal to the setting for $RMM_ALLOC_FRACTION.")
    .startupOnly()
    .commonlyUsed()
    .doubleConf
    .checkValue(v => v >= 0 && v <= 1, "The fraction value must be in [0, 1].")
    .createWithDefault(0.25)

  val RMM_ALLOC_RESERVE = conf(RMM_ALLOC_RESERVE_KEY)
      .doc("The amount of GPU memory that should remain unallocated by RMM and left for " +
          "system use such as memory needed for kernels and kernel launches.")
      .startupOnly()
      .bytesConf(ByteUnit.BYTE)
      .createWithDefault(ByteUnit.MiB.toBytes(640))

  val HOST_SPILL_STORAGE_SIZE = conf("spark.rapids.memory.host.spillStorageSize")
    .doc("Amount of off-heap host memory to use for buffering spilled GPU data before spilling " +
        "to local disk. Use -1 to set the amount to the combined size of pinned and pageable " +
        "memory pools.")
    .startupOnly()
    .commonlyUsed()
    .bytesConf(ByteUnit.BYTE)
    .createWithDefault(-1)

  val UNSPILL = conf("spark.rapids.memory.gpu.unspill.enabled")
    .doc("When a spilled GPU buffer is needed again, should it be unspilled, or only copied " +
        "back into GPU memory temporarily. Unspilling may be useful for GPU buffers that are " +
        "needed frequently, for example, broadcast variables; however, it may also increase GPU " +
        "memory usage")
    .startupOnly()
    .booleanConf
    .createWithDefault(false)

  val POOLED_MEM = conf("spark.rapids.memory.gpu.pooling.enabled")
    .doc("Should RMM act as a pooling allocator for GPU memory, or should it just pass " +
      "through to CUDA memory allocation directly. DEPRECATED: please use " +
      "spark.rapids.memory.gpu.pool instead.")
    .startupOnly()
    .booleanConf
    .createWithDefault(true)

  val RMM_POOL = conf("spark.rapids.memory.gpu.pool")
    .doc("Select the RMM pooling allocator to use. Valid values are \"DEFAULT\", \"ARENA\", " +
      "\"ASYNC\", and \"NONE\". With \"DEFAULT\", the RMM pool allocator is used; with " +
      "\"ARENA\", the RMM arena allocator is used; with \"ASYNC\", the new CUDA stream-ordered " +
      "memory allocator in CUDA 11.2+ is used. If set to \"NONE\", pooling is disabled and RMM " +
      "just passes through to CUDA memory allocation directly.")
    .startupOnly()
    .stringConf
    .createWithDefault("ASYNC")

  val CONCURRENT_GPU_TASKS = conf("spark.rapids.sql.concurrentGpuTasks")
      .doc("Set the number of tasks that can execute concurrently per GPU. " +
          "Tasks may temporarily block when the number of concurrent tasks in the executor " +
          "exceeds this amount. Allowing too many concurrent tasks on the same GPU may lead to " +
          "GPU out of memory errors.")
      .commonlyUsed()
      .integerConf
      .createWithDefault(2)

  val SHUFFLE_SPILL_THREADS = conf("spark.rapids.sql.shuffle.spillThreads")
    .doc("Number of threads used to spill shuffle data to disk in the background.")
    .commonlyUsed()
    .integerConf
    .createWithDefault(6)

  val GPU_BATCH_SIZE_BYTES = conf("spark.rapids.sql.batchSizeBytes")
    .doc("Set the target number of bytes for a GPU batch. Splits sizes for input data " +
      "is covered by separate configs. The maximum setting is 2 GB to avoid exceeding the " +
      "cudf row count limit of a column.")
    .commonlyUsed()
    .bytesConf(ByteUnit.BYTE)
    .checkValue(v => v >= 0 && v <= Integer.MAX_VALUE,
      s"Batch size must be positive and not exceed ${Integer.MAX_VALUE} bytes.")
    .createWithDefault(1 * 1024 * 1024 * 1024) // 1 GiB is the default

  val MAX_GPU_COLUMN_SIZE_BYTES = conf("spark.rapids.sql.columnSizeBytes")
    .doc("Limit the max number of bytes for a GPU column. It is same as the cudf " +
      "row count limit of a column. It is used by the multi-file readers. " +
      "See com.nvidia.spark.rapids.BatchWithPartitionDataUtils.")
    .internal()
    .bytesConf(ByteUnit.BYTE)
    .checkValue(v => v >= 0 && v <= Integer.MAX_VALUE,
      s"Column size must be positive and not exceed ${Integer.MAX_VALUE} bytes.")
    .createWithDefault(Integer.MAX_VALUE) // 2 GiB is the default

  val MAX_READER_BATCH_SIZE_ROWS = conf("spark.rapids.sql.reader.batchSizeRows")
    .doc("Soft limit on the maximum number of rows the reader will read per batch. " +
      "The orc and parquet readers will read row groups until this limit is met or exceeded. " +
      "The limit is respected by the csv reader.")
    .commonlyUsed()
    .integerConf
    .createWithDefault(Integer.MAX_VALUE)

  val CHUNKED_READER = conf("spark.rapids.sql.reader.chunked")
      .doc("Enable a chunked reader where possible. A chunked reader allows " +
          "reading highly compressed data that could not be read otherwise, but at the expense " +
          "of more GPU memory, and in some cases more GPU computation.")
      .booleanConf
      .createWithDefault(true)

  val CHUNKED_SUBPAGE_READER = conf("spark.rapids.sql.reader.chunked.subPage")
      .doc("Enable a chunked reader where possible for reading data that is smaller " +
          "than the typical row group/page limit. Currently this only works for parquet.")
      .booleanConf
      .createWithDefault(true)

  val MAX_READER_BATCH_SIZE_BYTES = conf("spark.rapids.sql.reader.batchSizeBytes")
    .doc("Soft limit on the maximum number of bytes the reader reads per batch. " +
      "The readers will read chunks of data until this limit is met or exceeded. " +
      "Note that the reader may estimate the number of bytes that will be used on the GPU " +
      "in some cases based on the schema and number of rows in each batch.")
    .commonlyUsed()
    .bytesConf(ByteUnit.BYTE)
    .createWithDefault(Integer.MAX_VALUE)

  val DRIVER_TIMEZONE = conf("spark.rapids.driver.user.timezone")
    .doc("This config is used to inform the executor plugin about the driver's timezone " +
      "and is not intended to be set by the user.")
    .internal()
    .stringConf
    .createOptional

  // Internal Features

  val UVM_ENABLED = conf("spark.rapids.memory.uvm.enabled")
    .doc("UVM or universal memory can allow main host memory to act essentially as swap " +
      "for device(GPU) memory. This allows the GPU to process more data than fits in memory, but " +
      "can result in slower processing. This is an experimental feature.")
    .internal()
    .startupOnly()
    .booleanConf
    .createWithDefault(false)

  val EXPORT_COLUMNAR_RDD = conf("spark.rapids.sql.exportColumnarRdd")
    .doc("Spark has no simply way to export columnar RDD data.  This turns on special " +
      "processing/tagging that allows the RDD to be picked back apart into a Columnar RDD.")
    .internal()
    .booleanConf
    .createWithDefault(false)

  val SHUFFLED_HASH_JOIN_OPTIMIZE_SHUFFLE =
    conf("spark.rapids.sql.shuffledHashJoin.optimizeShuffle")
      .doc("Enable or disable an optimization where shuffled build side batches are kept " +
        "on the host while the first stream batch is loaded onto the GPU. The optimization " +
        "increases off-heap host memory usage to avoid holding onto the GPU semaphore while " +
        "waiting for stream side IO.")
      .internal()
      .booleanConf
      .createWithDefault(true)

  val USE_SHUFFLED_SYMMETRIC_HASH_JOIN = conf("spark.rapids.sql.join.useShuffledSymmetricHashJoin")
    .doc("Use the experimental shuffle symmetric hash join designed to improve handling of large " +
      "joins. Requires spark.rapids.sql.shuffledHashJoin.optimizeShuffle=true.")
    .internal()
    .booleanConf
    .createWithDefault(true)

  val STABLE_SORT = conf("spark.rapids.sql.stableSort.enabled")
      .doc("Enable or disable stable sorting. Apache Spark's sorting is typically a stable " +
          "sort, but sort stability cannot be guaranteed in distributed work loads because the " +
          "order in which upstream data arrives to a task is not guaranteed. Sort stability then " +
          "only matters when reading and sorting data from a file using a single task/partition. " +
          "Because of limitations in the plugin when you enable stable sorting all of the data " +
          "for a single task will be combined into a single batch before sorting. This currently " +
          "disables spilling from GPU memory if the data size is too large.")
      .booleanConf
      .createWithDefault(false)

  val FILE_SCAN_PRUNE_PARTITION_ENABLED = conf("spark.rapids.sql.fileScanPrunePartition.enabled")
    .doc("Enable or disable the partition column pruning for v1 file scan. Spark always asks " +
        "for all the partition columns even a query doesn't need them. Generation of " +
        "partition columns is relatively expensive for the GPU. Enabling this allows the " +
        "GPU to generate only required partition columns to save time and GPU " +
        "memory.")
    .internal()
    .booleanConf
    .createWithDefault(true)

  // METRICS

  val METRICS_LEVEL = conf("spark.rapids.sql.metrics.level")
      .doc("GPU plans can produce a lot more metrics than CPU plans do. In very large " +
          "queries this can sometimes result in going over the max result size limit for the " +
          "driver. Supported values include " +
          "DEBUG which will enable all metrics supported and typically only needs to be enabled " +
          "when debugging the plugin. " +
          "MODERATE which should output enough metrics to understand how long each part of the " +
          "query is taking and how much data is going to each part of the query. " +
          "ESSENTIAL which disables most metrics except those Apache Spark CPU plans will also " +
          "report or their equivalents.")
      .commonlyUsed()
      .stringConf
      .transform(_.toUpperCase(java.util.Locale.ROOT))
      .checkValues(Set("DEBUG", "MODERATE", "ESSENTIAL"))
      .createWithDefault("MODERATE")

  // ENABLE/DISABLE PROCESSING

  val SQL_ENABLED = conf("spark.rapids.sql.enabled")
    .doc("Enable (true) or disable (false) sql operations on the GPU")
    .commonlyUsed()
    .booleanConf
    .createWithDefault(true)

  val SQL_MODE = conf("spark.rapids.sql.mode")
    .doc("Set the mode for the Rapids Accelerator. The supported modes are explainOnly and " +
         "executeOnGPU. This config can not be changed at runtime, you must restart the " +
         "application for it to take affect. The default mode is executeOnGPU, which means " +
         "the RAPIDS Accelerator plugin convert the Spark operations and execute them on the " +
         "GPU when possible. The explainOnly mode allows running queries on the CPU and the " +
         "RAPIDS Accelerator will evaluate the queries as if it was going to run on the GPU. " +
         "The explanations of what would have run on the GPU and why are output in log " +
         "messages. When using explainOnly mode, the default explain output is ALL, this can " +
         "be changed by setting spark.rapids.sql.explain. See that config for more details.")
    .startupOnly()
    .stringConf
    .transform(_.toLowerCase(java.util.Locale.ROOT))
    .checkValues(Set("explainonly", "executeongpu"))
    .createWithDefault("executeongpu")

  val UDF_COMPILER_ENABLED = conf("spark.rapids.sql.udfCompiler.enabled")
    .doc("When set to true, Scala UDFs will be considered for compilation as Catalyst expressions")
    .commonlyUsed()
    .booleanConf
    .createWithDefault(false)

  val INCOMPATIBLE_OPS = conf("spark.rapids.sql.incompatibleOps.enabled")
    .doc("For operations that work, but are not 100% compatible with the Spark equivalent " +
      "set if they should be enabled by default or disabled by default.")
    .booleanConf
    .createWithDefault(true)

  val INCOMPATIBLE_DATE_FORMATS = conf("spark.rapids.sql.incompatibleDateFormats.enabled")
    .doc("When parsing strings as dates and timestamps in functions like unix_timestamp, some " +
         "formats are fully supported on the GPU and some are unsupported and will fall back to " +
         "the CPU.  Some formats behave differently on the GPU than the CPU.  Spark on the CPU " +
         "interprets date formats with unsupported trailing characters as nulls, while Spark on " +
         "the GPU will parse the date with invalid trailing characters. More detail can be found " +
         "at [parsing strings as dates or timestamps]" +
         "(../compatibility.md#parsing-strings-as-dates-or-timestamps).")
      .booleanConf
      .createWithDefault(false)

  val IMPROVED_FLOAT_OPS = conf("spark.rapids.sql.improvedFloatOps.enabled")
    .doc("For some floating point operations spark uses one way to compute the value " +
      "and the underlying cudf implementation can use an improved algorithm. " +
      "In some cases this can result in cudf producing an answer when spark overflows.")
    .booleanConf
    .createWithDefault(true)

  val NEED_DECIMAL_OVERFLOW_GUARANTEES = conf("spark.rapids.sql.decimalOverflowGuarantees")
      .doc("FOR TESTING ONLY. DO NOT USE IN PRODUCTION. Please see the decimal section of " +
          "the compatibility documents for more information on this config.")
      .booleanConf
      .createWithDefault(true)

  val ENABLE_WINDOW_COLLECT_LIST = conf("spark.rapids.sql.window.collectList.enabled")
      .doc("The output size of collect list for a window operation is proportional to " +
          "the window size squared. The current GPU implementation does not handle this well " +
          "and is disabled by default. If you know that your window size is very small you " +
          "can try to enable it.")
      .booleanConf
      .createWithDefault(false)

  val ENABLE_WINDOW_COLLECT_SET = conf("spark.rapids.sql.window.collectSet.enabled")
      .doc("The output size of collect set for a window operation can be proportional to " +
          "the window size squared. The current GPU implementation does not handle this well " +
          "and is disabled by default. If you know that your window size is very small you " +
          "can try to enable it.")
      .booleanConf
      .createWithDefault(false)

  val ENABLE_WINDOW_UNBOUNDED_AGG = conf("spark.rapids.sql.window.unboundedAgg.enabled")
      .doc("This is a temporary internal config to turn on an unbounded to unbounded " +
          "window optimization that is still a work in progress. It should eventually replace " +
          "the double pass window exec.")
      .internal()
      .booleanConf
      .createWithDefault(false)

  val ENABLE_FLOAT_AGG = conf("spark.rapids.sql.variableFloatAgg.enabled")
    .doc("Spark assumes that all operations produce the exact same result each time. " +
      "This is not true for some floating point aggregations, which can produce slightly " +
      "different results on the GPU as the aggregation is done in parallel.  This can enable " +
      "those operations if you know the query is only computing it once.")
    .booleanConf
    .createWithDefault(true)

  val ENABLE_REPLACE_SORTMERGEJOIN = conf("spark.rapids.sql.replaceSortMergeJoin.enabled")
    .doc("Allow replacing sortMergeJoin with HashJoin")
    .booleanConf
    .createWithDefault(true)

  val ENABLE_HASH_OPTIMIZE_SORT = conf("spark.rapids.sql.hashOptimizeSort.enabled")
    .doc("Whether sorts should be inserted after some hashed operations to improve " +
      "output ordering. This can improve output file sizes when saving to columnar formats.")
    .booleanConf
    .createWithDefault(false)

  val ENABLE_CAST_FLOAT_TO_DECIMAL = conf("spark.rapids.sql.castFloatToDecimal.enabled")
    .doc("Casting from floating point types to decimal on the GPU returns results that have " +
      "tiny difference compared to results returned from CPU.")
    .booleanConf
    .createWithDefault(true)

  val ENABLE_CAST_FLOAT_TO_STRING = conf("spark.rapids.sql.castFloatToString.enabled")
    .doc("Casting from floating point types to string on the GPU returns results that have " +
      "a different precision than the default results of Spark.")
    .booleanConf
    .createWithDefault(true)

  val ENABLE_FLOAT_FORMAT_NUMBER = conf("spark.rapids.sql.formatNumberFloat.enabled")
    .doc("format_number with floating point types on the GPU returns results that have " +
      "a different precision than the default results of Spark.")
    .booleanConf
    .createWithDefault(true)

  val ENABLE_CAST_FLOAT_TO_INTEGRAL_TYPES =
    conf("spark.rapids.sql.castFloatToIntegralTypes.enabled")
      .doc("Casting from floating point types to integral types on the GPU supports a " +
          "slightly different range of values when using Spark 3.1.0 or later. Refer to the CAST " +
          "documentation for more details.")
      .booleanConf
      .createWithDefault(true)

  val ENABLE_CAST_DECIMAL_TO_FLOAT = conf("spark.rapids.sql.castDecimalToFloat.enabled")
      .doc("Casting from decimal to floating point types on the GPU returns results that have " +
          "tiny difference compared to results returned from CPU.")
      .booleanConf
      .createWithDefault(true)

  val ENABLE_CAST_STRING_TO_FLOAT = conf("spark.rapids.sql.castStringToFloat.enabled")
    .doc("When set to true, enables casting from strings to float types (float, double) " +
      "on the GPU. Currently hex values aren't supported on the GPU. Also note that casting from " +
      "string to float types on the GPU returns incorrect results when the string represents any " +
      "number \"1.7976931348623158E308\" <= x < \"1.7976931348623159E308\" " +
      "and \"-1.7976931348623158E308\" >= x > \"-1.7976931348623159E308\" in both these cases " +
      "the GPU returns Double.MaxValue while CPU returns \"+Infinity\" and \"-Infinity\" " +
      "respectively")
    .booleanConf
    .createWithDefault(true)

  val ENABLE_CAST_STRING_TO_TIMESTAMP = conf("spark.rapids.sql.castStringToTimestamp.enabled")
    .doc("When set to true, casting from string to timestamp is supported on the GPU. The GPU " +
      "only supports a subset of formats when casting strings to timestamps. Refer to the CAST " +
      "documentation for more details.")
    .booleanConf
    .createWithDefault(false)

  val HAS_EXTENDED_YEAR_VALUES = conf("spark.rapids.sql.hasExtendedYearValues")
      .doc("Spark 3.2.0+ extended parsing of years in dates and " +
          "timestamps to support the full range of possible values. Prior " +
          "to this it was limited to a positive 4 digit year. The Accelerator does not " +
          "support the extended range yet. This config indicates if your data includes " +
          "this extended range or not, or if you don't care about getting the correct " +
          "values on values with the extended range.")
      .booleanConf
      .createWithDefault(true)

  val ENABLE_INNER_JOIN = conf("spark.rapids.sql.join.inner.enabled")
      .doc("When set to true inner joins are enabled on the GPU")
      .booleanConf
      .createWithDefault(true)

  val ENABLE_CROSS_JOIN = conf("spark.rapids.sql.join.cross.enabled")
      .doc("When set to true cross joins are enabled on the GPU")
      .booleanConf
      .createWithDefault(true)

  val ENABLE_LEFT_OUTER_JOIN = conf("spark.rapids.sql.join.leftOuter.enabled")
      .doc("When set to true left outer joins are enabled on the GPU")
      .booleanConf
      .createWithDefault(true)

  val ENABLE_RIGHT_OUTER_JOIN = conf("spark.rapids.sql.join.rightOuter.enabled")
      .doc("When set to true right outer joins are enabled on the GPU")
      .booleanConf
      .createWithDefault(true)

  val ENABLE_FULL_OUTER_JOIN = conf("spark.rapids.sql.join.fullOuter.enabled")
      .doc("When set to true full outer joins are enabled on the GPU")
      .booleanConf
      .createWithDefault(true)

  val ENABLE_LEFT_SEMI_JOIN = conf("spark.rapids.sql.join.leftSemi.enabled")
      .doc("When set to true left semi joins are enabled on the GPU")
      .booleanConf
      .createWithDefault(true)

  val ENABLE_LEFT_ANTI_JOIN = conf("spark.rapids.sql.join.leftAnti.enabled")
      .doc("When set to true left anti joins are enabled on the GPU")
      .booleanConf
      .createWithDefault(true)

  val ENABLE_EXISTENCE_JOIN = conf("spark.rapids.sql.join.existence.enabled")
      .doc("When set to true existence joins are enabled on the GPU")
      .booleanConf
      .createWithDefault(true)

  val ENABLE_PROJECT_AST = conf("spark.rapids.sql.projectAstEnabled")
      .doc("Enable project operations to use cudf AST expressions when possible.")
      .internal()
      .booleanConf
      .createWithDefault(false)

  val ENABLE_TIERED_PROJECT = conf("spark.rapids.sql.tiered.project.enabled")
      .doc("Enable tiered projections.")
      .internal()
      .booleanConf
      .createWithDefault(true)

  // FILE FORMATS
  val MULTITHREAD_READ_NUM_THREADS = conf("spark.rapids.sql.multiThreadedRead.numThreads")
      .doc("The maximum number of threads on each executor to use for reading small " +
        "files in parallel. This can not be changed at runtime after the executor has " +
        "started. Used with COALESCING and MULTITHREADED readers, see " +
        "spark.rapids.sql.format.parquet.reader.type, " +
        "spark.rapids.sql.format.orc.reader.type, or " +
        "spark.rapids.sql.format.avro.reader.type for a discussion of reader types. " +
        "If it is not set explicitly and spark.executor.cores is set, it will be tried to " +
        "assign value of `max(MULTITHREAD_READ_NUM_THREADS_DEFAULT, spark.executor.cores)`, " +
        s"where MULTITHREAD_READ_NUM_THREADS_DEFAULT = $MULTITHREAD_READ_NUM_THREADS_DEFAULT" +
        ".")
      .startupOnly()
      .commonlyUsed()
      .integerConf
      .checkValue(v => v > 0, "The thread count must be greater than zero.")
      .createWithDefault(MULTITHREAD_READ_NUM_THREADS_DEFAULT)

  val ENABLE_PARQUET = conf("spark.rapids.sql.format.parquet.enabled")
    .doc("When set to false disables all parquet input and output acceleration")
    .booleanConf
    .createWithDefault(true)

  val ENABLE_PARQUET_INT96_WRITE = conf("spark.rapids.sql.format.parquet.writer.int96.enabled")
    .doc("When set to false, disables accelerated parquet write if the " +
      "spark.sql.parquet.outputTimestampType is set to INT96")
    .booleanConf
    .createWithDefault(true)

  object ParquetFooterReaderType extends Enumeration {
    val JAVA, NATIVE, AUTO = Value
  }

  val PARQUET_READER_FOOTER_TYPE =
    conf("spark.rapids.sql.format.parquet.reader.footer.type")
      .doc("In some cases reading the footer of the file is very expensive. Typically this " +
          "happens when there are a large number of columns and relatively few " +
          "of them are being read on a large number of files. " +
          "This provides the ability to use a different path to parse and filter the footer. " +
          "AUTO is the default and decides which path to take using a heuristic. JAVA " +
          "follows closely with what Apache Spark does. NATIVE will parse and " +
          "filter the footer using C++.")
      .stringConf
      .transform(_.toUpperCase(java.util.Locale.ROOT))
      .checkValues(ParquetFooterReaderType.values.map(_.toString))
      .createWithDefault(ParquetFooterReaderType.AUTO.toString)

  // This is an experimental feature now. And eventually, should be enabled or disabled depending
  // on something that we don't know yet but would try to figure out.
  val ENABLE_CPU_BASED_UDF = conf("spark.rapids.sql.rowBasedUDF.enabled")
    .doc("When set to true, optimizes a row-based UDF in a GPU operation by transferring " +
      "only the data it needs between GPU and CPU inside a query operation, instead of falling " +
      "this operation back to CPU. This is an experimental feature, and this config might be " +
      "removed in the future.")
    .booleanConf
    .createWithDefault(false)

  val PARQUET_READER_TYPE = conf("spark.rapids.sql.format.parquet.reader.type")
    .doc("Sets the Parquet reader type. We support different types that are optimized for " +
      "different environments. The original Spark style reader can be selected by setting this " +
      "to PERFILE which individually reads and copies files to the GPU. Loading many small files " +
      "individually has high overhead, and using either COALESCING or MULTITHREADED is " +
      "recommended instead. The COALESCING reader is good when using a local file system where " +
      "the executors are on the same nodes or close to the nodes the data is being read on. " +
      "This reader coalesces all the files assigned to a task into a single host buffer before " +
      "sending it down to the GPU. It copies blocks from a single file into a host buffer in " +
      s"separate threads in parallel, see $MULTITHREAD_READ_NUM_THREADS. " +
      "MULTITHREADED is good for cloud environments where you are reading from a blobstore " +
      "that is totally separate and likely has a higher I/O read cost. Many times the cloud " +
      "environments also get better throughput when you have multiple readers in parallel. " +
      "This reader uses multiple threads to read each file in parallel and each file is sent " +
      "to the GPU separately. This allows the CPU to keep reading while GPU is also doing work. " +
      s"See $MULTITHREAD_READ_NUM_THREADS and " +
      "spark.rapids.sql.format.parquet.multiThreadedRead.maxNumFilesParallel to control " +
      "the number of threads and amount of memory used. " +
      "By default this is set to AUTO so we select the reader we think is best. This will " +
      "either be the COALESCING or the MULTITHREADED based on whether we think the file is " +
      "in the cloud. See spark.rapids.cloudSchemes.")
    .stringConf
    .transform(_.toUpperCase(java.util.Locale.ROOT))
    .checkValues(RapidsReaderType.values.map(_.toString))
    .createWithDefault(RapidsReaderType.AUTO.toString)

  val READER_MULTITHREADED_COMBINE_THRESHOLD =
    conf("spark.rapids.sql.reader.multithreaded.combine.sizeBytes")
      .doc("The target size in bytes to combine multiple small files together when using the " +
        "MULTITHREADED parquet or orc reader. With combine disabled, the MULTITHREADED reader " +
        "reads the files in parallel and sends individual files down to the GPU, but that can " +
        "be inefficient for small files. When combine is enabled, files that are ready within " +
        "spark.rapids.sql.reader.multithreaded.combine.waitTime together, up to this " +
        "threshold size, are combined before sending down to GPU. This can be disabled by " +
        "setting it to 0. Note that combine also will not go over the " +
        "spark.rapids.sql.reader.batchSizeRows or spark.rapids.sql.reader.batchSizeBytes limits.")
      .bytesConf(ByteUnit.BYTE)
      .createWithDefault(64 * 1024 * 1024) // 64M

  val READER_MULTITHREADED_COMBINE_WAIT_TIME =
    conf("spark.rapids.sql.reader.multithreaded.combine.waitTime")
      .doc("When using the multithreaded parquet or orc reader with combine mode, how long " +
        "to wait, in milliseconds, for more files to finish if haven't met the size threshold. " +
        "Note that this will wait this amount of time from when the last file was available, " +
        "so total wait time could be larger then this.")
      .integerConf
      .createWithDefault(200) // ms

  val READER_MULTITHREADED_READ_KEEP_ORDER =
    conf("spark.rapids.sql.reader.multithreaded.read.keepOrder")
      .doc("When using the MULTITHREADED reader, if this is set to true we read " +
        "the files in the same order Spark does, otherwise the order may not be the same. " +
        "Now it is supported only for parquet and orc.")
      .booleanConf
      .createWithDefault(true)

  val PARQUET_MULTITHREADED_COMBINE_THRESHOLD =
    conf("spark.rapids.sql.format.parquet.multithreaded.combine.sizeBytes")
      .doc("The target size in bytes to combine multiple small files together when using the " +
        "MULTITHREADED parquet reader. With combine disabled, the MULTITHREADED reader reads the " +
        "files in parallel and sends individual files down to the GPU, but that can be " +
        "inefficient for small files. When combine is enabled, files that are ready within " +
        "spark.rapids.sql.format.parquet.multithreaded.combine.waitTime together, up to this " +
        "threshold size, are combined before sending down to GPU. This can be disabled by " +
        "setting it to 0. Note that combine also will not go over the " +
        "spark.rapids.sql.reader.batchSizeRows or spark.rapids.sql.reader.batchSizeBytes " +
        s"limits. DEPRECATED: use $READER_MULTITHREADED_COMBINE_THRESHOLD instead.")
      .bytesConf(ByteUnit.BYTE)
      .createOptional

  val PARQUET_MULTITHREADED_COMBINE_WAIT_TIME =
    conf("spark.rapids.sql.format.parquet.multithreaded.combine.waitTime")
      .doc("When using the multithreaded parquet reader with combine mode, how long " +
        "to wait, in milliseconds, for more files to finish if haven't met the size threshold. " +
        "Note that this will wait this amount of time from when the last file was available, " +
        "so total wait time could be larger then this. " +
        s"DEPRECATED: use $READER_MULTITHREADED_COMBINE_WAIT_TIME instead.")
      .integerConf
      .createOptional

  val PARQUET_MULTITHREADED_READ_KEEP_ORDER =
    conf("spark.rapids.sql.format.parquet.multithreaded.read.keepOrder")
      .doc("When using the MULTITHREADED reader, if this is set to true we read " +
        "the files in the same order Spark does, otherwise the order may not be the same. " +
        s"DEPRECATED: use $READER_MULTITHREADED_READ_KEEP_ORDER instead.")
      .booleanConf
      .createOptional

  /** List of schemes that are always considered cloud storage schemes */
  private lazy val DEFAULT_CLOUD_SCHEMES =
    Seq("abfs", "abfss", "dbfs", "gs", "s3", "s3a", "s3n", "wasbs", "cosn")

  val CLOUD_SCHEMES = conf("spark.rapids.cloudSchemes")
    .doc("Comma separated list of additional URI schemes that are to be considered cloud based " +
      s"filesystems. Schemes already included: ${DEFAULT_CLOUD_SCHEMES.mkString(", ")}. Cloud " +
      "based stores generally would be total separate from the executors and likely have a " +
      "higher I/O read cost. Many times the cloud filesystems also get better throughput when " +
      "you have multiple readers in parallel. This is used with " +
      "spark.rapids.sql.format.parquet.reader.type")
    .commonlyUsed()
    .stringConf
    .toSequence
    .createOptional

  val PARQUET_MULTITHREAD_READ_NUM_THREADS =
    conf("spark.rapids.sql.format.parquet.multiThreadedRead.numThreads")
      .doc("The maximum number of threads, on the executor, to use for reading small " +
        "Parquet files in parallel. This can not be changed at runtime after the executor has " +
        "started. Used with COALESCING and MULTITHREADED reader, see " +
        s"$PARQUET_READER_TYPE. DEPRECATED: use $MULTITHREAD_READ_NUM_THREADS")
      .startupOnly()
      .integerConf
      .createOptional

  val PARQUET_MULTITHREAD_READ_MAX_NUM_FILES_PARALLEL =
    conf("spark.rapids.sql.format.parquet.multiThreadedRead.maxNumFilesParallel")
      .doc("A limit on the maximum number of files per task processed in parallel on the CPU " +
        "side before the file is sent to the GPU. This affects the amount of host memory used " +
        "when reading the files in parallel. Used with MULTITHREADED reader, see " +
        s"$PARQUET_READER_TYPE.")
      .integerConf
      .checkValue(v => v > 0, "The maximum number of files must be greater than 0.")
      .createWithDefault(Integer.MAX_VALUE)

  val ENABLE_PARQUET_READ = conf("spark.rapids.sql.format.parquet.read.enabled")
    .doc("When set to false disables parquet input acceleration")
    .booleanConf
    .createWithDefault(true)

  val ENABLE_PARQUET_WRITE = conf("spark.rapids.sql.format.parquet.write.enabled")
    .doc("When set to false disables parquet output acceleration")
    .booleanConf
    .createWithDefault(true)

  val ENABLE_ORC = conf("spark.rapids.sql.format.orc.enabled")
    .doc("When set to false disables all orc input and output acceleration")
    .booleanConf
    .createWithDefault(true)

  val ENABLE_ORC_READ = conf("spark.rapids.sql.format.orc.read.enabled")
    .doc("When set to false disables orc input acceleration")
    .booleanConf
    .createWithDefault(true)

  val ENABLE_ORC_WRITE = conf("spark.rapids.sql.format.orc.write.enabled")
    .doc("When set to false disables orc output acceleration")
    .booleanConf
    .createWithDefault(true)

  val ENABLE_EXPAND_PREPROJECT = conf("spark.rapids.sql.expandPreproject.enabled")
    .doc("When set to false disables the pre-projection for GPU Expand. " +
      "Pre-projection leverages the tiered projection to evaluate expressions that " +
      "semantically equal across Expand projection lists before expanding, to avoid " +
      s"duplicate evaluations. '${ENABLE_TIERED_PROJECT.key}' should also set to true " +
      "to enable this.")
    .internal()
    .booleanConf
    .createWithDefault(true)

  val ENABLE_ORC_FLOAT_TYPES_TO_STRING =
    conf("spark.rapids.sql.format.orc.floatTypesToString.enable")
    .doc("When reading an ORC file, the source data schemas(schemas of ORC file) may differ " +
      "from the target schemas (schemas of the reader), we need to handle the castings from " +
      "source type to target type. Since float/double numbers in GPU have different precision " +
      "with CPU, when casting float/double to string, the result of GPU is different from " +
      "result of CPU spark. Its default value is `true` (this means the strings result will " +
      "differ from result of CPU). If it's set `false` explicitly and there exists casting " +
      "from float/double to string in the job, then such behavior will cause an exception, " +
      "and the job will fail.")
    .booleanConf
    .createWithDefault(true)

  val ORC_READER_TYPE = conf("spark.rapids.sql.format.orc.reader.type")
    .doc("Sets the ORC reader type. We support different types that are optimized for " +
      "different environments. The original Spark style reader can be selected by setting this " +
      "to PERFILE which individually reads and copies files to the GPU. Loading many small files " +
      "individually has high overhead, and using either COALESCING or MULTITHREADED is " +
      "recommended instead. The COALESCING reader is good when using a local file system where " +
      "the executors are on the same nodes or close to the nodes the data is being read on. " +
      "This reader coalesces all the files assigned to a task into a single host buffer before " +
      "sending it down to the GPU. It copies blocks from a single file into a host buffer in " +
      s"separate threads in parallel, see $MULTITHREAD_READ_NUM_THREADS. " +
      "MULTITHREADED is good for cloud environments where you are reading from a blobstore " +
      "that is totally separate and likely has a higher I/O read cost. Many times the cloud " +
      "environments also get better throughput when you have multiple readers in parallel. " +
      "This reader uses multiple threads to read each file in parallel and each file is sent " +
      "to the GPU separately. This allows the CPU to keep reading while GPU is also doing work. " +
      s"See $MULTITHREAD_READ_NUM_THREADS and " +
      "spark.rapids.sql.format.orc.multiThreadedRead.maxNumFilesParallel to control " +
      "the number of threads and amount of memory used. " +
      "By default this is set to AUTO so we select the reader we think is best. This will " +
      "either be the COALESCING or the MULTITHREADED based on whether we think the file is " +
      "in the cloud. See spark.rapids.cloudSchemes.")
    .stringConf
    .transform(_.toUpperCase(java.util.Locale.ROOT))
    .checkValues(RapidsReaderType.values.map(_.toString))
    .createWithDefault(RapidsReaderType.AUTO.toString)

  val ORC_MULTITHREAD_READ_NUM_THREADS =
    conf("spark.rapids.sql.format.orc.multiThreadedRead.numThreads")
      .doc("The maximum number of threads, on the executor, to use for reading small " +
        "ORC files in parallel. This can not be changed at runtime after the executor has " +
        "started. Used with MULTITHREADED reader, see " +
        s"$ORC_READER_TYPE. DEPRECATED: use $MULTITHREAD_READ_NUM_THREADS")
      .startupOnly()
      .integerConf
      .createOptional

  val ORC_MULTITHREAD_READ_MAX_NUM_FILES_PARALLEL =
    conf("spark.rapids.sql.format.orc.multiThreadedRead.maxNumFilesParallel")
      .doc("A limit on the maximum number of files per task processed in parallel on the CPU " +
        "side before the file is sent to the GPU. This affects the amount of host memory used " +
        "when reading the files in parallel. Used with MULTITHREADED reader, see " +
        s"$ORC_READER_TYPE.")
      .integerConf
      .checkValue(v => v > 0, "The maximum number of files must be greater than 0.")
      .createWithDefault(Integer.MAX_VALUE)

  val ENABLE_CSV = conf("spark.rapids.sql.format.csv.enabled")
    .doc("When set to false disables all csv input and output acceleration. " +
      "(only input is currently supported anyways)")
    .booleanConf
    .createWithDefault(true)

  val ENABLE_CSV_READ = conf("spark.rapids.sql.format.csv.read.enabled")
    .doc("When set to false disables csv input acceleration")
    .booleanConf
    .createWithDefault(true)

  val ENABLE_READ_CSV_FLOATS = conf("spark.rapids.sql.csv.read.float.enabled")
    .doc("CSV reading is not 100% compatible when reading floats.")
    .booleanConf
    .createWithDefault(true)

  val ENABLE_READ_CSV_DOUBLES = conf("spark.rapids.sql.csv.read.double.enabled")
    .doc("CSV reading is not 100% compatible when reading doubles.")
    .booleanConf
    .createWithDefault(true)

  val ENABLE_READ_CSV_DECIMALS = conf("spark.rapids.sql.csv.read.decimal.enabled")
    .doc("CSV reading is not 100% compatible when reading decimals.")
    .booleanConf
    .createWithDefault(false)

  val ENABLE_JSON = conf("spark.rapids.sql.format.json.enabled")
    .doc("When set to true enables all json input and output acceleration. " +
      "(only input is currently supported anyways)")
    .booleanConf
    .createWithDefault(false)

  val ENABLE_JSON_READ = conf("spark.rapids.sql.format.json.read.enabled")
    .doc("When set to true enables json input acceleration")
    .booleanConf
    .createWithDefault(false)

  val ENABLE_READ_JSON_FLOATS = conf("spark.rapids.sql.json.read.float.enabled")
    .doc("JSON reading is not 100% compatible when reading floats.")
    .booleanConf
    .createWithDefault(true)

  val ENABLE_READ_JSON_DOUBLES = conf("spark.rapids.sql.json.read.double.enabled")
    .doc("JSON reading is not 100% compatible when reading doubles.")
    .booleanConf
    .createWithDefault(true)

  val ENABLE_READ_JSON_DECIMALS = conf("spark.rapids.sql.json.read.decimal.enabled")
    .doc("When reading a quoted string as a decimal Spark supports reading non-ascii " +
        "unicode digits, and the RAPIDS Accelerator does not.")
    .booleanConf
    .createWithDefault(true)

  val ENABLE_READ_JSON_MIXED_TYPES_AS_STRING =
    conf("spark.rapids.sql.json.read.mixedTypesAsString.enabled")
    .doc("JSON reading is not 100% compatible when reading mixed types as string.")
    .booleanConf
    .createWithDefault(false)

  val ENABLE_AVRO = conf("spark.rapids.sql.format.avro.enabled")
    .doc("When set to true enables all avro input and output acceleration. " +
      "(only input is currently supported anyways)")
    .booleanConf
    .createWithDefault(false)

  val ENABLE_AVRO_READ = conf("spark.rapids.sql.format.avro.read.enabled")
    .doc("When set to true enables avro input acceleration")
    .booleanConf
    .createWithDefault(false)

  val AVRO_READER_TYPE = conf("spark.rapids.sql.format.avro.reader.type")
    .doc("Sets the Avro reader type. We support different types that are optimized for " +
      "different environments. The original Spark style reader can be selected by setting this " +
      "to PERFILE which individually reads and copies files to the GPU. Loading many small files " +
      "individually has high overhead, and using either COALESCING or MULTITHREADED is " +
      "recommended instead. The COALESCING reader is good when using a local file system where " +
      "the executors are on the same nodes or close to the nodes the data is being read on. " +
      "This reader coalesces all the files assigned to a task into a single host buffer before " +
      "sending it down to the GPU. It copies blocks from a single file into a host buffer in " +
      s"separate threads in parallel, see $MULTITHREAD_READ_NUM_THREADS. " +
      "MULTITHREADED is good for cloud environments where you are reading from a blobstore " +
      "that is totally separate and likely has a higher I/O read cost. Many times the cloud " +
      "environments also get better throughput when you have multiple readers in parallel. " +
      "This reader uses multiple threads to read each file in parallel and each file is sent " +
      "to the GPU separately. This allows the CPU to keep reading while GPU is also doing work. " +
      s"See $MULTITHREAD_READ_NUM_THREADS and " +
      "spark.rapids.sql.format.avro.multiThreadedRead.maxNumFilesParallel to control " +
      "the number of threads and amount of memory used. " +
      "By default this is set to AUTO so we select the reader we think is best. This will " +
      "either be the COALESCING or the MULTITHREADED based on whether we think the file is " +
      "in the cloud. See spark.rapids.cloudSchemes.")
    .stringConf
    .transform(_.toUpperCase(java.util.Locale.ROOT))
    .checkValues(RapidsReaderType.values.map(_.toString))
    .createWithDefault(RapidsReaderType.AUTO.toString)

  val AVRO_MULTITHREAD_READ_NUM_THREADS =
    conf("spark.rapids.sql.format.avro.multiThreadedRead.numThreads")
      .doc("The maximum number of threads, on one executor, to use for reading small " +
        "Avro files in parallel. This can not be changed at runtime after the executor has " +
        "started. Used with MULTITHREADED reader, see " +
        s"$AVRO_READER_TYPE. DEPRECATED: use $MULTITHREAD_READ_NUM_THREADS")
      .startupOnly()
      .integerConf
      .createOptional

  val AVRO_MULTITHREAD_READ_MAX_NUM_FILES_PARALLEL =
    conf("spark.rapids.sql.format.avro.multiThreadedRead.maxNumFilesParallel")
      .doc("A limit on the maximum number of files per task processed in parallel on the CPU " +
        "side before the file is sent to the GPU. This affects the amount of host memory used " +
        "when reading the files in parallel. Used with MULTITHREADED reader, see " +
        s"$AVRO_READER_TYPE.")
      .integerConf
      .checkValue(v => v > 0, "The maximum number of files must be greater than 0.")
      .createWithDefault(Integer.MAX_VALUE)

  val ENABLE_DELTA_WRITE = conf("spark.rapids.sql.format.delta.write.enabled")
      .doc("When set to false disables Delta Lake output acceleration.")
      .booleanConf
      .createWithDefault(true)

  val ENABLE_ICEBERG = conf("spark.rapids.sql.format.iceberg.enabled")
    .doc("When set to false disables all Iceberg acceleration")
    .booleanConf
    .createWithDefault(true)

  val ENABLE_ICEBERG_READ = conf("spark.rapids.sql.format.iceberg.read.enabled")
    .doc("When set to false disables Iceberg input acceleration")
    .booleanConf
    .createWithDefault(true)

  val ENABLE_HIVE_TEXT: ConfEntryWithDefault[Boolean] =
    conf("spark.rapids.sql.format.hive.text.enabled")
      .doc("When set to false disables Hive text table acceleration")
      .booleanConf
      .createWithDefault(true)

  val ENABLE_HIVE_TEXT_READ: ConfEntryWithDefault[Boolean] =
    conf("spark.rapids.sql.format.hive.text.read.enabled")
      .doc("When set to false disables Hive text table read acceleration")
      .booleanConf
      .createWithDefault(true)

  val ENABLE_HIVE_TEXT_WRITE: ConfEntryWithDefault[Boolean] =
    conf("spark.rapids.sql.format.hive.text.write.enabled")
      .doc("When set to false disables Hive text table write acceleration")
      .booleanConf
      .createWithDefault(false)

  val ENABLE_READ_HIVE_FLOATS = conf("spark.rapids.sql.format.hive.text.read.float.enabled")
      .doc("Hive text file reading is not 100% compatible when reading floats.")
      .booleanConf
      .createWithDefault(true)

  val ENABLE_READ_HIVE_DOUBLES = conf("spark.rapids.sql.format.hive.text.read.double.enabled")
      .doc("Hive text file reading is not 100% compatible when reading doubles.")
      .booleanConf
      .createWithDefault(true)

  val ENABLE_READ_HIVE_DECIMALS = conf("spark.rapids.sql.format.hive.text.read.decimal.enabled")
      .doc("Hive text file reading is not 100% compatible when reading decimals. Hive has " +
          "more limitations on what is valid compared to the GPU implementation in some corner " +
          "cases. See https://github.com/NVIDIA/spark-rapids/issues/7246")
      .booleanConf
      .createWithDefault(true)

  val ENABLE_RANGE_WINDOW_BYTES = conf("spark.rapids.sql.window.range.byte.enabled")
    .doc("When the order-by column of a range based window is byte type and " +
      "the range boundary calculated for a value has overflow, CPU and GPU will get " +
      "the different results. When set to false disables the range window acceleration for the " +
      "byte type order-by column")
    .booleanConf
    .createWithDefault(false)

  val ENABLE_RANGE_WINDOW_SHORT = conf("spark.rapids.sql.window.range.short.enabled")
    .doc("When the order-by column of a range based window is short type and " +
      "the range boundary calculated for a value has overflow, CPU and GPU will get " +
      "the different results. When set to false disables the range window acceleration for the " +
      "short type order-by column")
    .booleanConf
    .createWithDefault(false)

  val ENABLE_RANGE_WINDOW_INT = conf("spark.rapids.sql.window.range.int.enabled")
    .doc("When the order-by column of a range based window is int type and " +
      "the range boundary calculated for a value has overflow, CPU and GPU will get " +
      "the different results. When set to false disables the range window acceleration for the " +
      "int type order-by column")
    .booleanConf
    .createWithDefault(true)

  val ENABLE_RANGE_WINDOW_LONG = conf("spark.rapids.sql.window.range.long.enabled")
    .doc("When the order-by column of a range based window is long type and " +
      "the range boundary calculated for a value has overflow, CPU and GPU will get " +
      "the different results. When set to false disables the range window acceleration for the " +
      "long type order-by column")
    .booleanConf
    .createWithDefault(true)

  val ENABLE_RANGE_WINDOW_FLOAT: ConfEntryWithDefault[Boolean] =
    conf("spark.rapids.sql.window.range.float.enabled")
      .doc("When set to false, this disables the range window acceleration for the " +
        "FLOAT type order-by column")
      .booleanConf
      .createWithDefault(true)

  val ENABLE_RANGE_WINDOW_DOUBLE: ConfEntryWithDefault[Boolean] =
    conf("spark.rapids.sql.window.range.double.enabled")
      .doc("When set to false, this disables the range window acceleration for the " +
        "double type order-by column")
      .booleanConf
      .createWithDefault(true)

  val ENABLE_RANGE_WINDOW_DECIMAL: ConfEntryWithDefault[Boolean] =
    conf("spark.rapids.sql.window.range.decimal.enabled")
    .doc("When set to false, this disables the range window acceleration for the " +
      "DECIMAL type order-by column")
    .booleanConf
    .createWithDefault(true)

  val BATCHED_BOUNDED_ROW_WINDOW_MAX: ConfEntryWithDefault[Integer] =
    conf("spark.rapids.sql.window.batched.bounded.row.max")
      .doc("Max value for bounded row window preceding/following extents " +
      "permissible for the window to be evaluated in batched mode. This value affects " +
      "both the preceding and following bounds, potentially doubling the window size " +
      "permitted for batched execution")
      .integerConf
      .createWithDefault(value = 100)

  val ENABLE_SINGLE_PASS_PARTIAL_SORT_AGG: ConfEntryWithDefault[Boolean] =
    conf("spark.rapids.sql.agg.singlePassPartialSortEnabled")
    .doc("Enable or disable a single pass partial sort optimization where if a heuristic " +
        "indicates it would be good we pre-sort the data before a partial agg and then " +
        "do the agg in a single pass with no merge, so there is no spilling")
    .internal()
    .booleanConf
    .createWithDefault(true)

  val FORCE_SINGLE_PASS_PARTIAL_SORT_AGG: ConfEntryWithDefault[Boolean] =
    conf("spark.rapids.sql.agg.forceSinglePassPartialSort")
    .doc("Force a single pass partial sort agg to happen in all cases that it could, " +
        "no matter what the heuristic says. This is really just for testing.")
    .internal()
    .booleanConf
    .createWithDefault(false)

  val ENABLE_REGEXP = conf("spark.rapids.sql.regexp.enabled")
    .doc("Specifies whether supported regular expressions will be evaluated on the GPU. " +
      "Unsupported expressions will fall back to CPU. However, there are some known edge cases " +
      "that will still execute on GPU and produce incorrect results and these are documented in " +
      "the compatibility guide. Setting this config to false will make all regular expressions " +
      "run on the CPU instead.")
    .booleanConf
    .createWithDefault(true)

  val REGEXP_MAX_STATE_MEMORY_BYTES = conf("spark.rapids.sql.regexp.maxStateMemoryBytes")
    .doc("Specifies the maximum memory on GPU to be used for regular expressions." +
      "The memory usage is an estimate based on an upper-bound approximation on the " +
      "complexity of the regular expression. Note that the actual memory usage may " +
      "still be higher than this estimate depending on the number of rows in the data" +
      "column and the input strings themselves. It is recommended to not set this to " +
      s"more than 3 times ${GPU_BATCH_SIZE_BYTES.key}")
    .bytesConf(ByteUnit.BYTE)
    .createWithDefault(Integer.MAX_VALUE)

  // INTERNAL TEST AND DEBUG CONFIGS

  val TEST_RETRY_OOM_INJECTION_MODE = conf("spark.rapids.sql.test.injectRetryOOM")
    .doc("Only to be used in tests. If `true` the retry iterator will inject a GpuRetryOOM " +
         "or CpuRetryOOM once per invocation. Furthermore an extended config " +
         "`num_ooms=<int>,skip=<int>,type=CPU|GPU|CPU_OR_GPU,split=<bool>` can be provided to " +
         "specify the number of OOMs to generate; how many to skip before doing so; whether to " +
         "filter by allocation events by host(CPU), device(GPU), or both (CPU_OR_GPU); " +
         "whether to inject *SplitAndRetryOOM instead of plain *RetryOOM exceptions." +
         "Note *SplitAndRetryOOM exceptions are not always handled - use with care.")
    .internal()
    .stringConf
    .createWithDefault(false.toString)

  val TEST_CONF = conf("spark.rapids.sql.test.enabled")
    .doc("Intended to be used by unit tests, if enabled all operations must run on the " +
      "GPU or an error happens.")
    .internal()
    .booleanConf
    .createWithDefault(false)

  val TEST_ALLOWED_NONGPU = conf("spark.rapids.sql.test.allowedNonGpu")
    .doc("Comma separate string of exec or expression class names that are allowed " +
      "to not be GPU accelerated for testing.")
    .internal()
    .stringConf
    .toSequence
    .createWithDefault(Nil)

  val TEST_VALIDATE_EXECS_ONGPU = conf("spark.rapids.sql.test.validateExecsInGpuPlan")
    .doc("Comma separate string of exec class names to validate they " +
      "are GPU accelerated. Used for testing.")
    .internal()
    .stringConf
    .toSequence
    .createWithDefault(Nil)

  val HASH_SUB_PARTITION_TEST_ENABLED = conf("spark.rapids.sql.test.subPartitioning.enabled")
    .doc("Setting to true will force hash joins to use the sub-partitioning algorithm if " +
      s"${TEST_CONF.key} is also enabled, while false means always disabling it. This is " +
      "intended for tests. Do not set any value under production environments, since it " +
      "will override the default behavior that will choose one automatically according to " +
      "the input batch size")
    .internal()
    .booleanConf
    .createOptional

  val LOG_TRANSFORMATIONS = conf("spark.rapids.sql.debug.logTransformations")
    .doc("When enabled, all query transformations will be logged.")
    .internal()
    .booleanConf
    .createWithDefault(false)

  val PARQUET_DEBUG_DUMP_PREFIX = conf("spark.rapids.sql.parquet.debug.dumpPrefix")
    .doc("A path prefix where Parquet split file data is dumped for debugging.")
    .internal()
    .stringConf
    .createOptional

  val PARQUET_DEBUG_DUMP_ALWAYS = conf("spark.rapids.sql.parquet.debug.dumpAlways")
    .doc(s"This only has an effect if $PARQUET_DEBUG_DUMP_PREFIX is set. If true then " +
      "Parquet data is dumped for every read operation otherwise only on a read error.")
    .internal()
    .booleanConf
    .createWithDefault(false)

  val PARQUET_READ_ON_HOST = conf("spark.rapids.sql.parquet.readOnHost")
    .doc("Leverages CPUs to read parquet files if there is no available GPU. " +
      "The host-side reader produces cuDF column vector directly. R2C is unnecessary.")
    .internal()
    .stringConf
    .createWithDefault("")

  val ORC_DEBUG_DUMP_PREFIX = conf("spark.rapids.sql.orc.debug.dumpPrefix")
    .doc("A path prefix where ORC split file data is dumped for debugging.")
    .internal()
    .stringConf
    .createOptional

  val ORC_DEBUG_DUMP_ALWAYS = conf("spark.rapids.sql.orc.debug.dumpAlways")
    .doc(s"This only has an effect if $ORC_DEBUG_DUMP_PREFIX is set. If true then " +
      "ORC data is dumped for every read operation otherwise only on a read error.")
    .internal()
    .booleanConf
    .createWithDefault(false)

  val AVRO_DEBUG_DUMP_PREFIX = conf("spark.rapids.sql.avro.debug.dumpPrefix")
    .doc("A path prefix where AVRO split file data is dumped for debugging.")
    .internal()
    .stringConf
    .createOptional

  val AVRO_DEBUG_DUMP_ALWAYS = conf("spark.rapids.sql.avro.debug.dumpAlways")
    .doc(s"This only has an effect if $AVRO_DEBUG_DUMP_PREFIX is set. If true then " +
      "Avro data is dumped for every read operation otherwise only on a read error.")
    .internal()
    .booleanConf
    .createWithDefault(false)

  val HASH_AGG_REPLACE_MODE = conf("spark.rapids.sql.hashAgg.replaceMode")
    .doc("Only when hash aggregate exec has these modes (\"all\" by default): " +
      "\"all\" (try to replace all aggregates, default), " +
      "\"complete\" (exclusively replace complete aggregates), " +
      "\"partial\" (exclusively replace partial aggregates), " +
      "\"final\" (exclusively replace final aggregates)." +
      " These modes can be connected with &(AND) or |(OR) to form sophisticated patterns.")
    .internal()
    .stringConf
    .createWithDefault("all")

  val PARTIAL_MERGE_DISTINCT_ENABLED = conf("spark.rapids.sql.partialMerge.distinct.enabled")
    .doc("Enables aggregates that are in PartialMerge mode to run on the GPU if true")
    .internal()
    .booleanConf
    .createWithDefault(true)

  val SHUFFLE_MANAGER_ENABLED = conf("spark.rapids.shuffle.enabled")
    .doc("Enable or disable the RAPIDS Shuffle Manager at runtime. " +
      "The [RAPIDS Shuffle Manager](https://docs.nvidia.com/spark-rapids/user-guide/latest" +
      "/additional-functionality/rapids-shuffle.html) must " +
      "already be configured. When set to `false`, the built-in Spark shuffle will be used. ")
    .booleanConf
    .createWithDefault(true)

  object RapidsShuffleManagerMode extends Enumeration {
    val UCX, CACHE_ONLY, MULTITHREADED = Value
  }

  val SHUFFLE_MANAGER_MODE = conf("spark.rapids.shuffle.mode")
    .doc("RAPIDS Shuffle Manager mode. " +
      "\"MULTITHREADED\": shuffle file writes and reads are parallelized using a thread pool. " +
      "\"UCX\": (requires UCX installation) uses accelerated transports for " +
      "transferring shuffle blocks. " +
      "\"CACHE_ONLY\": use when running a single executor, for short-circuit cached " +
      "shuffle (for testing purposes).")
    .startupOnly()
    .stringConf
    .checkValues(RapidsShuffleManagerMode.values.map(_.toString))
    .createWithDefault(RapidsShuffleManagerMode.MULTITHREADED.toString)

  val SHUFFLE_TRANSPORT_EARLY_START = conf("spark.rapids.shuffle.transport.earlyStart")
    .doc("Enable early connection establishment for RAPIDS Shuffle")
    .startupOnly()
    .booleanConf
    .createWithDefault(true)

  val SHUFFLE_TRANSPORT_EARLY_START_HEARTBEAT_INTERVAL =
    conf("spark.rapids.shuffle.transport.earlyStart.heartbeatInterval")
      .doc("Shuffle early start heartbeat interval (milliseconds). " +
        "Executors will send a heartbeat RPC message to the driver at this interval")
      .startupOnly()
      .integerConf
      .createWithDefault(5000)

  val SHUFFLE_TRANSPORT_EARLY_START_HEARTBEAT_TIMEOUT =
    conf("spark.rapids.shuffle.transport.earlyStart.heartbeatTimeout")
      .doc(s"Shuffle early start heartbeat timeout (milliseconds). " +
        s"Executors that don't heartbeat within this timeout will be considered stale. " +
        s"This timeout must be higher than the value for " +
        s"${SHUFFLE_TRANSPORT_EARLY_START_HEARTBEAT_INTERVAL.key}")
      .startupOnly()
      .integerConf
      .createWithDefault(10000)

  val SHUFFLE_TRANSPORT_CLASS_NAME = conf("spark.rapids.shuffle.transport.class")
    .doc("The class of the specific RapidsShuffleTransport to use during the shuffle.")
    .internal()
    .startupOnly()
    .stringConf
    .createWithDefault("com.nvidia.spark.rapids.shuffle.ucx.UCXShuffleTransport")

  val SHUFFLE_TRANSPORT_MAX_RECEIVE_INFLIGHT_BYTES =
    conf("spark.rapids.shuffle.transport.maxReceiveInflightBytes")
      .doc("Maximum aggregate amount of bytes that be fetched at any given time from peers " +
        "during shuffle")
      .startupOnly()
      .bytesConf(ByteUnit.BYTE)
      .createWithDefault(1024 * 1024 * 1024)

  val SHUFFLE_UCX_ACTIVE_MESSAGES_FORCE_RNDV =
    conf("spark.rapids.shuffle.ucx.activeMessages.forceRndv")
      .doc("Set to true to force 'rndv' mode for all UCX Active Messages. " +
        "This should only be required with UCX 1.10.x. UCX 1.11.x deployments should " +
        "set to false.")
      .startupOnly()
      .booleanConf
      .createWithDefault(false)

  val SHUFFLE_UCX_USE_WAKEUP = conf("spark.rapids.shuffle.ucx.useWakeup")
    .doc("When set to true, use UCX's event-based progress (epoll) in order to wake up " +
      "the progress thread when needed, instead of a hot loop.")
    .startupOnly()
    .booleanConf
    .createWithDefault(true)

  val SHUFFLE_UCX_LISTENER_START_PORT = conf("spark.rapids.shuffle.ucx.listenerStartPort")
    .doc("Starting port to try to bind the UCX listener.")
    .internal()
    .startupOnly()
    .integerConf
    .createWithDefault(0)

  val SHUFFLE_UCX_MGMT_SERVER_HOST = conf("spark.rapids.shuffle.ucx.managementServerHost")
    .doc("The host to be used to start the management server")
    .startupOnly()
    .stringConf
    .createWithDefault(null)

  val SHUFFLE_UCX_MGMT_CONNECTION_TIMEOUT =
    conf("spark.rapids.shuffle.ucx.managementConnectionTimeout")
    .doc("The timeout for client connections to a remote peer")
    .internal()
    .startupOnly()
    .integerConf
    .createWithDefault(0)

  val SHUFFLE_UCX_BOUNCE_BUFFERS_SIZE = conf("spark.rapids.shuffle.ucx.bounceBuffers.size")
    .doc("The size of bounce buffer to use in bytes. Note that this size will be the same " +
      "for device and host memory")
    .internal()
    .startupOnly()
    .bytesConf(ByteUnit.BYTE)
    .createWithDefault(4 * 1024  * 1024)

  val SHUFFLE_UCX_BOUNCE_BUFFERS_DEVICE_COUNT =
    conf("spark.rapids.shuffle.ucx.bounceBuffers.device.count")
    .doc("The number of bounce buffers to pre-allocate from device memory")
    .internal()
    .startupOnly()
    .integerConf
    .createWithDefault(32)

  val SHUFFLE_UCX_BOUNCE_BUFFERS_HOST_COUNT =
    conf("spark.rapids.shuffle.ucx.bounceBuffers.host.count")
    .doc("The number of bounce buffers to pre-allocate from host memory")
    .internal()
    .startupOnly()
    .integerConf
    .createWithDefault(32)

  val SHUFFLE_MAX_CLIENT_THREADS = conf("spark.rapids.shuffle.maxClientThreads")
    .doc("The maximum number of threads that the shuffle client should be allowed to start")
    .internal()
    .startupOnly()
    .integerConf
    .createWithDefault(50)

  val SHUFFLE_MAX_CLIENT_TASKS = conf("spark.rapids.shuffle.maxClientTasks")
    .doc("The maximum number of tasks shuffle clients will queue before adding threads " +
      s"(up to spark.rapids.shuffle.maxClientThreads), or slowing down the transport")
    .internal()
    .startupOnly()
    .integerConf
    .createWithDefault(100)

  val SHUFFLE_CLIENT_THREAD_KEEPALIVE = conf("spark.rapids.shuffle.clientThreadKeepAlive")
    .doc("The number of seconds that the ThreadPoolExecutor will allow an idle client " +
      "shuffle thread to stay alive, before reclaiming.")
    .internal()
    .startupOnly()
    .integerConf
    .createWithDefault(30)

  val SHUFFLE_MAX_SERVER_TASKS = conf("spark.rapids.shuffle.maxServerTasks")
    .doc("The maximum number of tasks the shuffle server will queue up for its thread")
    .internal()
    .startupOnly()
    .integerConf
    .createWithDefault(1000)

  val SHUFFLE_MAX_METADATA_SIZE = conf("spark.rapids.shuffle.maxMetadataSize")
    .doc("The maximum size of a metadata message that the shuffle plugin will keep in its " +
      "direct message pool. ")
    .internal()
    .startupOnly()
    .bytesConf(ByteUnit.BYTE)
    .createWithDefault(500 * 1024)

  val SHUFFLE_COMPRESSION_CODEC = conf("spark.rapids.shuffle.compression.codec")
    .doc("The GPU codec used to compress shuffle data when using RAPIDS shuffle. " +
      "Supported codecs: lz4, copy, none")
    .internal()
    .startupOnly()
    .stringConf
    .createWithDefault("none")

val SHUFFLE_COMPRESSION_LZ4_CHUNK_SIZE = conf("spark.rapids.shuffle.compression.lz4.chunkSize")
    .doc("A configurable chunk size to use when compressing with LZ4.")
    .internal()
    .startupOnly()
    .bytesConf(ByteUnit.BYTE)
    .createWithDefault(64 * 1024)

  val SHUFFLE_MULTITHREADED_MAX_BYTES_IN_FLIGHT =
    conf("spark.rapids.shuffle.multiThreaded.maxBytesInFlight")
      .doc(
        "The size limit, in bytes, that the RAPIDS shuffle manager configured in " +
        "\"MULTITHREADED\" mode will allow to be serialized or deserialized concurrently " +
        "per task. This is also the maximum amount of memory that will be used per task. " +
        "This should be set larger " +
        "than Spark's default maxBytesInFlight (48MB). The larger this setting is, the " +
        "more compressed shuffle chunks are processed concurrently. In practice, " +
        "care needs to be taken to not go over the amount of off-heap memory that Netty has " +
        "available. See https://github.com/NVIDIA/spark-rapids/issues/9153.")
      .startupOnly()
      .bytesConf(ByteUnit.BYTE)
      .createWithDefault(128 * 1024 * 1024)

  val SHUFFLE_MULTITHREADED_WRITER_THREADS =
    conf("spark.rapids.shuffle.multiThreaded.writer.threads")
      .doc("The number of threads to use for writing shuffle blocks per executor in the " +
          "RAPIDS shuffle manager configured in \"MULTITHREADED\" mode. " +
          "There are two special values: " +
          "0 = feature is disabled, falls back to Spark built-in shuffle writer; " +
          "1 = our implementation of Spark's built-in shuffle writer with extra metrics.")
      .startupOnly()
      .integerConf
      .createWithDefault(20)

  val SHUFFLE_MULTITHREADED_READER_THREADS =
    conf("spark.rapids.shuffle.multiThreaded.reader.threads")
        .doc("The number of threads to use for reading shuffle blocks per executor in the " +
            "RAPIDS shuffle manager configured in \"MULTITHREADED\" mode. " +
            "There are two special values: " +
            "0 = feature is disabled, falls back to Spark built-in shuffle reader; " +
            "1 = our implementation of Spark's built-in shuffle reader with extra metrics.")
        .startupOnly()
        .integerConf
        .createWithDefault(20)

  // ALLUXIO CONFIGS
  val ALLUXIO_MASTER = conf("spark.rapids.alluxio.master")
    .doc("The Alluxio master hostname. If not set, read Alluxio master URL from " +
      "spark.rapids.alluxio.home locally. This config is useful when Alluxio master " +
      "and Spark driver are not co-located.")
    .startupOnly()
    .stringConf
    .createWithDefault("")

  val ALLUXIO_MASTER_PORT = conf("spark.rapids.alluxio.master.port")
    .doc("The Alluxio master port. If not set, read Alluxio master port from " +
      "spark.rapids.alluxio.home locally. This config is useful when Alluxio master " +
      "and Spark driver are not co-located.")
    .startupOnly()
    .integerConf
    .createWithDefault(19998)

  val ALLUXIO_HOME = conf("spark.rapids.alluxio.home")
    .doc("The Alluxio installation home path or link to the installation home path. ")
    .startupOnly()
    .stringConf
    .createWithDefault("/opt/alluxio")

  val ALLUXIO_PATHS_REPLACE = conf("spark.rapids.alluxio.pathsToReplace")
    .doc("List of paths to be replaced with corresponding Alluxio scheme. " +
      "E.g. when configure is set to " +
      "\"s3://foo->alluxio://0.1.2.3:19998/foo,gs://bar->alluxio://0.1.2.3:19998/bar\", " +
      "it means: " +
      "\"s3://foo/a.csv\" will be replaced to \"alluxio://0.1.2.3:19998/foo/a.csv\" and " +
      "\"gs://bar/b.csv\" will be replaced to \"alluxio://0.1.2.3:19998/bar/b.csv\". " +
      "To use this config, you have to mount the buckets to Alluxio by yourself. " +
      "If you set this config, spark.rapids.alluxio.automount.enabled won't be valid.")
    .startupOnly()
    .stringConf
    .toSequence
    .createOptional

  val ALLUXIO_AUTOMOUNT_ENABLED = conf("spark.rapids.alluxio.automount.enabled")
    .doc("Enable the feature of auto mounting the cloud storage to Alluxio. " +
      "It requires the Alluxio master is the same node of Spark driver node. " +
      "The Alluxio master's host and port will be read from alluxio.master.hostname and " +
      "alluxio.master.rpc.port(default: 19998) from ALLUXIO_HOME/conf/alluxio-site.properties, " +
      "then replace a cloud path which matches spark.rapids.alluxio.bucket.regex like " +
      "\"s3://bar/b.csv\" to \"alluxio://0.1.2.3:19998/bar/b.csv\", " +
      "and the bucket \"s3://bar\" will be mounted to \"/bar\" in Alluxio automatically.")
    .booleanConf
    .createWithDefault(false)

  val ALLUXIO_BUCKET_REGEX = conf("spark.rapids.alluxio.bucket.regex")
    .doc("A regex to decide which bucket should be auto-mounted to Alluxio. " +
      "E.g. when setting as \"^s3://bucket.*\", " +
      "the bucket which starts with \"s3://bucket\" will be mounted to Alluxio " +
      "and the path \"s3://bucket-foo/a.csv\" will be replaced to " +
      "\"alluxio://0.1.2.3:19998/bucket-foo/a.csv\". " +
      "It's only valid when setting spark.rapids.alluxio.automount.enabled=true. " +
      "The default value matches all the buckets in \"s3://\" or \"s3a://\" scheme.")
    .stringConf
    .createWithDefault("^s3a{0,1}://.*")

  val ALLUXIO_USER = conf("spark.rapids.alluxio.user")
      .doc("Alluxio user is set on the Alluxio client, " +
          "which is used to mount or get information. " +
          "By default it should be the user that running the Alluxio processes. " +
          "The default value is ubuntu.")
      .stringConf
      .createWithDefault("ubuntu")

  val ALLUXIO_REPLACEMENT_ALGO = conf("spark.rapids.alluxio.replacement.algo")
    .doc("The algorithm used when replacing the UFS path with the Alluxio path. CONVERT_TIME " +
      "and TASK_TIME are the valid options. CONVERT_TIME indicates that we do it " +
      "when we convert it to a GPU file read, this has extra overhead of creating an entirely " +
      "new file index, which requires listing the files and getting all new file info from " +
      "Alluxio. TASK_TIME replaces the path as late as possible inside of the task. " +
      "By waiting and replacing it at task time, it just replaces " +
      "the path without fetching the file information again, this is faster " +
      "but doesn't update locality information if that has a bit impact on performance.")
    .stringConf
    .checkValues(Set("CONVERT_TIME", "TASK_TIME"))
    .createWithDefault("TASK_TIME")

  val ALLUXIO_LARGE_FILE_THRESHOLD = conf("spark.rapids.alluxio.large.file.threshold")
    .doc("The threshold is used to identify whether average size of files is large " +
      "when reading from S3. If reading large files from S3 and " +
      "the disks used by Alluxio are slow, " +
      "directly reading from S3 is better than reading caches from Alluxio, " +
      "because S3 network bandwidth is faster than local disk. " +
      "This improvement takes effect when spark.rapids.alluxio.slow.disk is enabled.")
    .bytesConf(ByteUnit.BYTE)
    .createWithDefault(64 * 1024 * 1024) // 64M

  val ALLUXIO_SLOW_DISK = conf("spark.rapids.alluxio.slow.disk")
    .doc("Indicates whether the disks used by Alluxio are slow. " +
      "If it's true and reading S3 large files, " +
      "Rapids Accelerator reads from S3 directly instead of reading from Alluxio caches. " +
      "Refer to spark.rapids.alluxio.large.file.threshold which defines a threshold that " +
      "identifying whether files are large. " +
      "Typically, it's slow disks if speed is less than 300M/second. " +
      "If using convert time spark.rapids.alluxio.replacement.algo, " +
      "this may not apply to all file types like Delta files")
    .booleanConf
    .createWithDefault(true)

  // USER FACING DEBUG CONFIGS

  val SHUFFLE_COMPRESSION_MAX_BATCH_MEMORY =
    conf("spark.rapids.shuffle.compression.maxBatchMemory")
      .internal()
      .bytesConf(ByteUnit.BYTE)
      .createWithDefault(1024 * 1024 * 1024)

  val EXPLAIN = conf("spark.rapids.sql.explain")
    .doc("Explain why some parts of a query were not placed on a GPU or not. Possible " +
      "values are ALL: print everything, NONE: print nothing, NOT_ON_GPU: print only parts of " +
      "a query that did not go on the GPU")
    .commonlyUsed()
    .stringConf
    .createWithDefault("NOT_ON_GPU")

  val SHIMS_PROVIDER_OVERRIDE = conf("spark.rapids.shims-provider-override")
    .internal()
    .startupOnly()
    .doc("Overrides the automatic Spark shim detection logic and forces a specific shims " +
      "provider class to be used. Set to the fully qualified shims provider class to use. " +
      "If you are using a custom Spark version such as Spark 3.1.1.0 then this can be used to " +
      "specify the shims provider that matches the base Spark version of Spark 3.1.1, i.e.: " +
      "com.nvidia.spark.rapids.shims.spark311.SparkShimServiceProvider. If you modified Spark " +
      "then there is no guarantee the RAPIDS Accelerator will function properly." +
      "When tested in a combined jar with other Shims, it's expected that the provided " +
      "implementation follows the same convention as existing Spark shims. If its class" +
      " name has the form com.nvidia.spark.rapids.shims.<shimId>.YourSparkShimServiceProvider. " +
      "The last package name component, i.e., shimId, can be used in the combined jar as the root" +
      " directory /shimId for any incompatible classes. When tested in isolation, no special " +
      "jar root is required"
    )
    .stringConf
    .createOptional

  val CUDF_VERSION_OVERRIDE = conf("spark.rapids.cudfVersionOverride")
    .internal()
    .startupOnly()
    .doc("Overrides the cudf version compatibility check between cudf jar and RAPIDS Accelerator " +
      "jar. If you are sure that the cudf jar which is mentioned in the classpath is compatible " +
      "with the RAPIDS Accelerator version, then set this to true.")
    .booleanConf
    .createWithDefault(false)

  object AllowMultipleJars extends Enumeration {
    val ALWAYS, SAME_REVISION, NEVER = Value
  }

  val ALLOW_MULTIPLE_JARS = conf("spark.rapids.sql.allowMultipleJars")
    .startupOnly()
    .doc("Allow multiple rapids-4-spark, spark-rapids-jni, and cudf jars on the classpath. " +
      "Spark will take the first one it finds, so the version may not be expected. Possisble " +
      "values are ALWAYS: allow all jars, SAME_REVISION: only allow jars with the same " +
      "revision, NEVER: do not allow multiple jars at all.")
    .stringConf
    .transform(_.toUpperCase(java.util.Locale.ROOT))
    .checkValues(AllowMultipleJars.values.map(_.toString))
    .createWithDefault(AllowMultipleJars.SAME_REVISION.toString)

  val ALLOW_DISABLE_ENTIRE_PLAN = conf("spark.rapids.allowDisableEntirePlan")
    .internal()
    .doc("The plugin has the ability to detect possibe incompatibility with some specific " +
      "queries and cluster configurations. In those cases the plugin will disable GPU support " +
      "for the entire query. Set this to false if you want to override that behavior, but use " +
      "with caution.")
    .booleanConf
    .createWithDefault(true)

  val OPTIMIZER_ENABLED = conf("spark.rapids.sql.optimizer.enabled")
      .internal()
      .doc("Enable cost-based optimizer that will attempt to avoid " +
          "transitions to GPU for operations that will not result in improved performance " +
          "over CPU")
      .booleanConf
      .createWithDefault(false)

  val OPTIMIZER_EXPLAIN = conf("spark.rapids.sql.optimizer.explain")
      .internal()
      .doc("Explain why some parts of a query were not placed on a GPU due to " +
          "optimization rules. Possible values are ALL: print everything, NONE: print nothing")
      .stringConf
      .createWithDefault("NONE")

  val OPTIMIZER_DEFAULT_ROW_COUNT = conf("spark.rapids.sql.optimizer.defaultRowCount")
    .internal()
    .doc("The cost-based optimizer uses estimated row counts to calculate costs and sometimes " +
      "there is no row count available so we need a default assumption to use in this case")
    .longConf
    .createWithDefault(1000000)

  val OPTIMIZER_CLASS_NAME = conf("spark.rapids.sql.optimizer.className")
    .internal()
    .doc("Optimizer implementation class name. The class must implement the " +
      "com.nvidia.spark.rapids.Optimizer trait")
    .stringConf
    .createWithDefault("com.nvidia.spark.rapids.CostBasedOptimizer")

  val OPTIMIZER_DEFAULT_CPU_OPERATOR_COST = conf("spark.rapids.sql.optimizer.cpu.exec.default")
    .internal()
    .doc("Default per-row CPU cost of executing an operator, in seconds")
    .doubleConf
    .createWithDefault(0.0002)

  val OPTIMIZER_DEFAULT_CPU_EXPRESSION_COST = conf("spark.rapids.sql.optimizer.cpu.expr.default")
    .internal()
    .doc("Default per-row CPU cost of evaluating an expression, in seconds")
    .doubleConf
    .createWithDefault(0.0)

  val OPTIMIZER_DEFAULT_GPU_OPERATOR_COST = conf("spark.rapids.sql.optimizer.gpu.exec.default")
      .internal()
      .doc("Default per-row GPU cost of executing an operator, in seconds")
      .doubleConf
      .createWithDefault(0.0001)

  val OPTIMIZER_DEFAULT_GPU_EXPRESSION_COST = conf("spark.rapids.sql.optimizer.gpu.expr.default")
      .internal()
      .doc("Default per-row GPU cost of evaluating an expression, in seconds")
      .doubleConf
      .createWithDefault(0.0)

  val OPTIMIZER_CPU_READ_SPEED = conf(
    "spark.rapids.sql.optimizer.cpuReadSpeed")
      .internal()
      .doc("Speed of reading data from CPU memory in GB/s")
      .doubleConf
      .createWithDefault(30.0)

  val OPTIMIZER_CPU_WRITE_SPEED = conf(
    "spark.rapids.sql.optimizer.cpuWriteSpeed")
    .internal()
    .doc("Speed of writing data to CPU memory in GB/s")
    .doubleConf
    .createWithDefault(30.0)

  val OPTIMIZER_GPU_READ_SPEED = conf(
    "spark.rapids.sql.optimizer.gpuReadSpeed")
    .internal()
    .doc("Speed of reading data from GPU memory in GB/s")
    .doubleConf
    .createWithDefault(320.0)

  val OPTIMIZER_GPU_WRITE_SPEED = conf(
    "spark.rapids.sql.optimizer.gpuWriteSpeed")
    .internal()
    .doc("Speed of writing data to GPU memory in GB/s")
    .doubleConf
    .createWithDefault(320.0)

  val USE_ARROW_OPT = conf("spark.rapids.arrowCopyOptimizationEnabled")
    .doc("Option to turn off using the optimized Arrow copy code when reading from " +
      "ArrowColumnVector in HostColumnarToGpu. Left as internal as user shouldn't " +
      "have to turn it off, but its convenient for testing.")
    .internal()
    .booleanConf
    .createWithDefault(true)

  val SPARK_GPU_RESOURCE_NAME = conf("spark.rapids.gpu.resourceName")
    .doc("The name of the Spark resource that represents a GPU that you want the plugin to use " +
      "if using custom resources with Spark.")
    .startupOnly()
    .stringConf
    .createWithDefault("gpu")

  val SUPPRESS_PLANNING_FAILURE = conf("spark.rapids.sql.suppressPlanningFailure")
    .doc("Option to fallback an individual query to CPU if an unexpected condition prevents the " +
      "query plan from being converted to a GPU-enabled one. Note this is different from " +
      "a normal CPU fallback for a yet-to-be-supported Spark SQL feature. If this happens " +
      "the error should be reported and investigated as a GitHub issue.")
    .booleanConf
    .createWithDefault(value = false)

  val ENABLE_FAST_SAMPLE = conf("spark.rapids.sql.fast.sample")
    .doc("Option to turn on fast sample. If enable it is inconsistent with CPU sample " +
      "because of GPU sample algorithm is inconsistent with CPU.")
    .booleanConf
    .createWithDefault(value = false)

  val DETECT_DELTA_LOG_QUERIES = conf("spark.rapids.sql.detectDeltaLogQueries")
    .doc("Queries against Delta Lake _delta_log JSON files are not efficient on the GPU. When " +
      "this option is enabled, the plugin will attempt to detect these queries and fall back " +
      "to the CPU.")
    .booleanConf
    .createWithDefault(value = true)

  val DETECT_DELTA_CHECKPOINT_QUERIES = conf("spark.rapids.sql.detectDeltaCheckpointQueries")
    .doc("Queries against Delta Lake _delta_log checkpoint Parquet files are not efficient on " +
      "the GPU. When this option is enabled, the plugin will attempt to detect these queries " +
      "and fall back to the CPU.")
    .booleanConf
    .createWithDefault(value = true)

  val NUM_FILES_FILTER_PARALLEL = conf("spark.rapids.sql.coalescing.reader.numFilterParallel")
    .doc("This controls the number of files the coalescing reader will run " +
      "in each thread when it filters blocks for reading. If this value is greater than zero " +
      "the files will be filtered in a multithreaded manner where each thread filters " +
      "the number of files set by this config. If this is set to zero the files are " +
      "filtered serially. This uses the same thread pool as the multithreaded reader, " +
      s"see $MULTITHREAD_READ_NUM_THREADS. Note that filtering multithreaded " +
      "is useful with Alluxio.")
    .integerConf
    .createWithDefault(value = 0)

  val CONCURRENT_WRITER_PARTITION_FLUSH_SIZE =
    conf("spark.rapids.sql.concurrentWriterPartitionFlushSize")
        .doc("The flush size of the concurrent writer cache in bytes for each partition. " +
            "If specified spark.sql.maxConcurrentOutputFileWriters, use concurrent writer to " +
            "write data. Concurrent writer first caches data for each partition and begins to " +
            "flush the data if it finds one partition with a size that is greater than or equal " +
            "to this config. The default value is 0, which will try to select a size based off " +
            "of file type specific configs. E.g.: It uses `write.parquet.row-group-size-bytes` " +
            "config for Parquet type and `orc.stripe.size` config for Orc type. " +
            "If the value is greater than 0, will use this positive value." +
            "Max value may get better performance but not always, because concurrent writer uses " +
            "spillable cache and big value may cause more IO swaps.")
        .bytesConf(ByteUnit.BYTE)
        .createWithDefault(0L)

  val NUM_SUB_PARTITIONS = conf("spark.rapids.sql.join.hash.numSubPartitions")
    .doc("The number of partitions for the repartition in each partition for big hash join. " +
      "GPU will try to repartition the data into smaller partitions in each partition when the " +
      "data from the build side is too large to fit into a single batch.")
    .internal()
    .integerConf
    .createWithDefault(16)

  val ENABLE_AQE_EXCHANGE_REUSE_FIXUP = conf("spark.rapids.sql.aqeExchangeReuseFixup.enable")
      .doc("Option to turn on the fixup of exchange reuse when running with " +
          "adaptive query execution.")
      .internal()
      .booleanConf
      .createWithDefault(true)

  val CHUNKED_PACK_POOL_SIZE = conf("spark.rapids.sql.chunkedPack.poolSize")
      .doc("Amount of GPU memory (in bytes) to set aside at startup for the chunked pack " +
           "scratch space, needed during spill from GPU to host memory. As a rule of thumb, each " +
           "column should see around 200B that will be allocated from this pool. " +
           "With the default of 10MB, a table of ~60,000 columns can be spilled using only this " +
           "pool. If this config is 0B, or if allocations fail, the plugin will retry with " +
           "the regular GPU memory resource.")
      .internal()
      .bytesConf(ByteUnit.BYTE)
      .createWithDefault(10L*1024*1024)

  val CHUNKED_PACK_BOUNCE_BUFFER_SIZE = conf("spark.rapids.sql.chunkedPack.bounceBufferSize")
      .doc("Amount of GPU memory (in bytes) to set aside at startup for the chunked pack " +
          "bounce buffer, needed during spill from GPU to host memory. ")
      .internal()
      .bytesConf(ByteUnit.BYTE)
      .checkValue(v => v >= 1L*1024*1024,
        "The chunked pack bounce buffer must be at least 1MB in size")
      .createWithDefault(128L * 1024 * 1024)

  val SPILL_TO_DISK_BOUNCE_BUFFER_SIZE =
    conf("spark.rapids.memory.host.spillToDiskBounceBufferSize")
      .doc("Amount of host memory (in bytes) to set aside at startup for the " +
          "bounce buffer used for gpu to disk spill that bypasses the host store.")
      .internal()
      .bytesConf(ByteUnit.BYTE)
      .checkValue(v => v >= 1,
        "The gpu to disk spill bounce buffer must have a positive size")
      .createWithDefault(128L * 1024 * 1024)

  val SPLIT_UNTIL_SIZE_OVERRIDE = conf("spark.rapids.sql.test.overrides.splitUntilSize")
      .doc("Only for tests: override the value of GpuDeviceManager.splitUntilSize")
      .internal()
      .longConf
      .createOptional

  val TEST_IO_ENCRYPTION = conf("spark.rapids.test.io.encryption")
    .doc("Only for tests: verify for IO encryption")
    .internal()
    .booleanConf
    .createOptional

  val SKIP_GPU_ARCH_CHECK = conf("spark.rapids.skipGpuArchitectureCheck")
    .doc("When true, skips GPU architecture compatibility check. Note that this check " +
      "might still be present in cuDF.")
    .internal()
    .booleanConf
    .createWithDefault(false)

  private def printSectionHeader(category: String): Unit =
    println(s"\n### $category")

  private def printToggleHeader(category: String): Unit = {
    printSectionHeader(category)
    println("Name | Description | Default Value | Notes")
    println("-----|-------------|---------------|------------------")
  }

  private def printToggleHeaderWithSqlFunction(category: String): Unit = {
    printSectionHeader(category)
    println("Name | SQL Function(s) | Description | Default Value | Notes")
    println("-----|-----------------|-------------|---------------|------")
  }

  def help(asTable: Boolean = false): Unit = {
    helpCommon(asTable)
    helpAdvanced(asTable)
  }

  def helpCommon(asTable: Boolean = false): Unit = {
    if (asTable) {
      println("---")
      println("layout: page")
      println("title: Configuration")
      println("nav_order: 4")
      println("---")
      println(s"<!-- Generated by RapidsConf.help. DO NOT EDIT! -->")
      // scalastyle:off line.size.limit
      println("""# RAPIDS Accelerator for Apache Spark Configuration
        |The following is the list of options that `rapids-plugin-4-spark` supports.
        |
        |On startup use: `--conf [conf key]=[conf value]`. For example:
        |
        |```
        |${SPARK_HOME}/bin/spark-shell --jars rapids-4-spark_2.12-24.04.0-SNAPSHOT-cuda11.jar \
        |--conf spark.plugins=com.nvidia.spark.SQLPlugin \
        |--conf spark.rapids.sql.concurrentGpuTasks=2
        |```
        |
        |At runtime use: `spark.conf.set("[conf key]", [conf value])`. For example:
        |
        |```
        |scala> spark.conf.set("spark.rapids.sql.concurrentGpuTasks", 2)
        |```
        |
        | All configs can be set on startup, but some configs, especially for shuffle, will not
        | work if they are set at runtime. Please check the column of "Applicable at" to see
        | when the config can be set. "Startup" means only valid on startup, "Runtime" means
        | valid on both startup and runtime.
        |""".stripMargin)
      // scalastyle:on line.size.limit
      println("\n## General Configuration\n")
      println("Name | Description | Default Value | Applicable at")
      println("-----|-------------|--------------|--------------")
    } else {
      println("Commonly Used Rapids Configs:")
    }
    val allConfs = registeredConfs.clone()
    allConfs.append(RapidsPrivateUtil.getPrivateConfigs(): _*)
    val outputConfs = allConfs.filter(_.isCommonlyUsed)
    outputConfs.sortBy(_.key).foreach(_.help(asTable))
    if (asTable) {
      // scalastyle:off line.size.limit
      println("""
        |For more advanced configs, please refer to the [RAPIDS Accelerator for Apache Spark Advanced Configuration](./additional-functionality/advanced_configs.md) page.
        |""".stripMargin)
      // scalastyle:on line.size.limit
    }
  }

  def helpAdvanced(asTable: Boolean = false): Unit = {
    if (asTable) {
      println("---")
      println("layout: page")
      // print advanced configuration
      println("title: Advanced Configuration")
      println("parent: Additional Functionality")
      println("nav_order: 10")
      println("---")
      println(s"<!-- Generated by RapidsConf.help. DO NOT EDIT! -->")
      // scalastyle:off line.size.limit
      println("""# RAPIDS Accelerator for Apache Spark Advanced Configuration
        |Most users will not need to modify the configuration options listed below.
        |They are documented here for completeness and advanced usage.
        |
        |The following configuration options are supported by the RAPIDS Accelerator for Apache Spark.
        |
        |For commonly used configurations and examples of setting options, please refer to the
        |[RAPIDS Accelerator for Configuration](../configs.md) page.
        |""".stripMargin)
      // scalastyle:on line.size.limit
      println("\n## Advanced Configuration\n")

      println("Name | Description | Default Value | Applicable at")
      println("-----|-------------|--------------|--------------")
    } else {
      println("Advanced Rapids Configs:")
    }
    val allConfs = registeredConfs.clone()
    allConfs.append(RapidsPrivateUtil.getPrivateConfigs(): _*)
    val outputConfs = allConfs.filterNot(_.isCommonlyUsed)
    outputConfs.sortBy(_.key).foreach(_.help(asTable))
    if (asTable) {
      println("")
      // scalastyle:off line.size.limit
      println("""## Supported GPU Operators and Fine Tuning
        |_The RAPIDS Accelerator for Apache Spark_ can be configured to enable or disable specific
        |GPU accelerated expressions.  Enabled expressions are candidates for GPU execution. If the
        |expression is configured as disabled, the accelerator plugin will not attempt replacement,
        |and it will run on the CPU.
        |
        |Please leverage the [`spark.rapids.sql.explain`](#sql.explain) setting to get
        |feedback from the plugin as to why parts of a query may not be executing on the GPU.
        |
        |**NOTE:** Setting
        |[`spark.rapids.sql.incompatibleOps.enabled=true`](#sql.incompatibleOps.enabled)
        |will enable all the settings in the table below which are not enabled by default due to
        |incompatibilities.""".stripMargin)
      // scalastyle:on line.size.limit

      printToggleHeaderWithSqlFunction("Expressions\n")
    }
    GpuOverrides.expressions.values.toSeq.sortBy(_.tag.toString).foreach { rule =>
      val sqlFunctions =
        ConfHelper.getSqlFunctionsForClass(rule.tag.runtimeClass).map(_.mkString(", "))

      // this is only for formatting, this is done to ensure the table has a column for a
      // row where there isn't a SQL function
      rule.confHelp(asTable, Some(sqlFunctions.getOrElse(" ")))
    }
    if (asTable) {
      printToggleHeader("Execution\n")
    }
    GpuOverrides.execs.values.toSeq.sortBy(_.tag.toString).foreach(_.confHelp(asTable))
    if (asTable) {
      printToggleHeader("Commands\n")
    }
    GpuOverrides.commonRunnableCmds.values.toSeq.sortBy(_.tag.toString).foreach(_.confHelp(asTable))
    if (asTable) {
      printToggleHeader("Scans\n")
    }
    GpuOverrides.scans.values.toSeq.sortBy(_.tag.toString).foreach(_.confHelp(asTable))
    if (asTable) {
      printToggleHeader("Partitioning\n")
    }
    GpuOverrides.parts.values.toSeq.sortBy(_.tag.toString).foreach(_.confHelp(asTable))
  }
  def main(args: Array[String]): Unit = {
    // Include the configs in PythonConfEntries
    com.nvidia.spark.rapids.python.PythonConfEntries.init()
    val configs = new FileOutputStream(new File(args(0)))
    Console.withOut(configs) {
      Console.withErr(configs) {
        RapidsConf.helpCommon(true)
      }
    }
    val advanced = new FileOutputStream(new File(args(1)))
    Console.withOut(advanced) {
      Console.withErr(advanced) {
        RapidsConf.helpAdvanced(true)
      }
    }
  }
}

class RapidsConf(conf: Map[String, String]) extends Logging {

  import ConfHelper._
  import RapidsConf._

  def this(sqlConf: SQLConf) = {
    this(sqlConf.getAllConfs)
  }

  def this(sparkConf: SparkConf) = {
    this(Map(sparkConf.getAll: _*))
  }

  def get[T](entry: ConfEntry[T]): T = {
    entry.get(conf)
  }

  lazy val rapidsConfMap: util.Map[String, String] = conf.filterKeys(
    _.startsWith("spark.rapids.")).toMap.asJava

  lazy val metricsLevel: String = get(METRICS_LEVEL)

  lazy val isSqlEnabled: Boolean = get(SQL_ENABLED)

  lazy val isSqlExecuteOnGPU: Boolean = get(SQL_MODE).equals("executeongpu")

  lazy val isSqlExplainOnlyEnabled: Boolean = get(SQL_MODE).equals("explainonly")

  lazy val isUdfCompilerEnabled: Boolean = get(UDF_COMPILER_ENABLED)

  lazy val exportColumnarRdd: Boolean = get(EXPORT_COLUMNAR_RDD)

  lazy val shuffledHashJoinOptimizeShuffle: Boolean = get(SHUFFLED_HASH_JOIN_OPTIMIZE_SHUFFLE)

  lazy val useShuffledSymmetricHashJoin: Boolean = get(USE_SHUFFLED_SYMMETRIC_HASH_JOIN)

  lazy val stableSort: Boolean = get(STABLE_SORT)

  lazy val isFileScanPrunePartitionEnabled: Boolean = get(FILE_SCAN_PRUNE_PARTITION_ENABLED)

  lazy val isIncompatEnabled: Boolean = get(INCOMPATIBLE_OPS)

  lazy val incompatDateFormats: Boolean = get(INCOMPATIBLE_DATE_FORMATS)

  lazy val includeImprovedFloat: Boolean = get(IMPROVED_FLOAT_OPS)

  lazy val pinnedPoolSize: Long = get(PINNED_POOL_SIZE)

  lazy val pinnedPoolCuioDefault: Boolean = get(PINNED_POOL_SET_CUIO_DEFAULT)

  lazy val offHeapLimitEnabled: Boolean = get(OFF_HEAP_LIMIT_ENABLED)

  lazy val offHeapLimit: Option[Long] = get(OFF_HEAP_LIMIT_SIZE)

  lazy val perTaskOverhead: Long = get(TASK_OVERHEAD_SIZE)

  lazy val concurrentGpuTasks: Int = get(CONCURRENT_GPU_TASKS)

  lazy val isTestEnabled: Boolean = get(TEST_CONF)

  /**
   * Convert a string value to the injection configuration OomInjection.
   *
   * The new format is a CSV in any order
   *  "num_ooms=<integer>,skip=<integer>,type=<string value of OomInjectionType>"
   *
   * "type" maps to OomInjectionType to run count against oomCount and skipCount
   * "num_ooms" maps to oomCount (default 1), the number of allocations resulting in an OOM
   * "skip" maps to skipCount (default 0), the number of matching  allocations to skip before
   * injecting an OOM at the skip+1st allocation.
   * *split* maps to withSplit (default false), determining whether to inject
   * *SplitAndRetryOOM instead of plain *RetryOOM exceptions
   *
   * For backwards compatibility support existing binary configuration
   *   "false", disabled, i.e. oomCount=0, skipCount=0, injectionType=None
   *   "true" or anything else but "false"  yields the default
   *      oomCount=1, skipCount=0, injectionType=CPU_OR_GPU, withSplit=false
   */
  lazy val testRetryOOMInjectionMode : OomInjectionConf = {
    get(TEST_RETRY_OOM_INJECTION_MODE).toLowerCase match {
      case "false" =>
        OomInjectionConf(numOoms = 0, skipCount = 0,
        oomInjectionFilter = OomInjectionType.CPU_OR_GPU, withSplit = false)
      case "true" =>
        OomInjectionConf(numOoms = 1, skipCount = 0,
          oomInjectionFilter = OomInjectionType.CPU_OR_GPU, withSplit = false)
      case injectConfStr =>
        val injectConfMap = injectConfStr.split(',').map(_.split('=')).collect {
          case Array(k, v) => k -> v
        }.toMap
        val numOoms = injectConfMap.getOrElse("num_ooms", 1.toString)
        val skipCount = injectConfMap.getOrElse("skip", 0.toString)
        val oomFilterStr = injectConfMap
          .getOrElse("type", OomInjectionType.CPU_OR_GPU.toString)
          .toUpperCase()
        val oomFilter = OomInjectionType.valueOf(oomFilterStr)
        val withSplit = injectConfMap.getOrElse("split", false.toString)
        val ret = OomInjectionConf(
          numOoms = numOoms.toInt,
          skipCount = skipCount.toInt,
          oomInjectionFilter = oomFilter,
          withSplit = withSplit.toBoolean
        )
        logDebug(s"Parsed ${ret} from ${injectConfStr} via injectConfMap=${injectConfMap}");
        ret
    }
  }

  lazy val testingAllowedNonGpu: Seq[String] = get(TEST_ALLOWED_NONGPU)

  lazy val validateExecsInGpuPlan: Seq[String] = get(TEST_VALIDATE_EXECS_ONGPU)

  lazy val logQueryTransformations: Boolean = get(LOG_TRANSFORMATIONS)

  lazy val rmmDebugLocation: String = get(RMM_DEBUG)

  lazy val sparkRmmDebugLocation: String = get(SPARK_RMM_STATE_DEBUG)

  lazy val sparkRmmStateEnable: Boolean = get(SPARK_RMM_STATE_ENABLE)

  lazy val gpuOomDumpDir: Option[String] = get(GPU_OOM_DUMP_DIR)

  lazy val gpuOomMaxRetries: Int = get(GPU_OOM_MAX_RETRIES)

  lazy val gpuCoreDumpDir: Option[String] = get(GPU_COREDUMP_DIR)

  lazy val gpuCoreDumpPipePattern: String = get(GPU_COREDUMP_PIPE_PATTERN)

  lazy val isGpuCoreDumpFull: Boolean = get(GPU_COREDUMP_FULL)

  lazy val isGpuCoreDumpCompressed: Boolean = get(GPU_COREDUMP_COMPRESS)

  lazy val gpuCoreDumpCompressionCodec: String = get(GPU_COREDUMP_COMPRESSION_CODEC)

  lazy val isUvmEnabled: Boolean = get(UVM_ENABLED)

  lazy val isPooledMemEnabled: Boolean = get(POOLED_MEM)

  lazy val rmmPool: String = {
    var pool = get(RMM_POOL)
    if ("ASYNC".equalsIgnoreCase(pool)) {
      val driverVersion = Cuda.getDriverVersion
      val runtimeVersion = Cuda.getRuntimeVersion
      var fallbackMessage: Option[String] = None
      if (runtimeVersion < 11020 || driverVersion < 11020) {
        fallbackMessage = Some("CUDA runtime/driver does not support the ASYNC allocator")
      } else if (driverVersion < 11050) {
        fallbackMessage = Some("CUDA drivers before 11.5 have known incompatibilities with " +
          "the ASYNC allocator")
      }
      if (fallbackMessage.isDefined) {
        logWarning(s"${fallbackMessage.get}, falling back to ARENA")
        pool = "ARENA"
      }
    }
    pool
  }

  lazy val rmmExactAlloc: Option[Long] = get(RMM_EXACT_ALLOC)

  lazy val rmmAllocFraction: Double = get(RMM_ALLOC_FRACTION)

  lazy val rmmAllocMaxFraction: Double = get(RMM_ALLOC_MAX_FRACTION)

  lazy val rmmAllocMinFraction: Double = get(RMM_ALLOC_MIN_FRACTION)

  lazy val rmmAllocReserve: Long = get(RMM_ALLOC_RESERVE)

  lazy val hostSpillStorageSize: Long = get(HOST_SPILL_STORAGE_SIZE)

  lazy val isUnspillEnabled: Boolean = get(UNSPILL)

  lazy val needDecimalGuarantees: Boolean = get(NEED_DECIMAL_OVERFLOW_GUARANTEES)

  lazy val gpuTargetBatchSizeBytes: Long = get(GPU_BATCH_SIZE_BYTES)

  lazy val isWindowCollectListEnabled: Boolean = get(ENABLE_WINDOW_COLLECT_LIST)

  lazy val isWindowCollectSetEnabled: Boolean = get(ENABLE_WINDOW_COLLECT_SET)

  lazy val isWindowUnboundedAggEnabled: Boolean = get(ENABLE_WINDOW_UNBOUNDED_AGG)

  lazy val isFloatAggEnabled: Boolean = get(ENABLE_FLOAT_AGG)

  lazy val explain: String = get(EXPLAIN)

  lazy val shouldExplain: Boolean = !explain.equalsIgnoreCase("NONE")

  lazy val shouldExplainAll: Boolean = explain.equalsIgnoreCase("ALL")

  lazy val chunkedReaderEnabled: Boolean = get(CHUNKED_READER)

  lazy val chunkedSubPageReaderEnabled: Boolean = get(CHUNKED_SUBPAGE_READER)

  lazy val maxReadBatchSizeRows: Int = get(MAX_READER_BATCH_SIZE_ROWS)

  lazy val maxReadBatchSizeBytes: Long = get(MAX_READER_BATCH_SIZE_BYTES)

  lazy val maxGpuColumnSizeBytes: Long = get(MAX_GPU_COLUMN_SIZE_BYTES)

  lazy val parquetDebugDumpPrefix: Option[String] = get(PARQUET_DEBUG_DUMP_PREFIX)

  lazy val parquetDebugDumpAlways: Boolean = get(PARQUET_DEBUG_DUMP_ALWAYS)

  lazy val parquetReadOnHost: String = get(PARQUET_READ_ON_HOST)

  lazy val orcDebugDumpPrefix: Option[String] = get(ORC_DEBUG_DUMP_PREFIX)

  lazy val orcDebugDumpAlways: Boolean = get(ORC_DEBUG_DUMP_ALWAYS)

  lazy val avroDebugDumpPrefix: Option[String] = get(AVRO_DEBUG_DUMP_PREFIX)

  lazy val avroDebugDumpAlways: Boolean = get(AVRO_DEBUG_DUMP_ALWAYS)

  lazy val hashAggReplaceMode: String = get(HASH_AGG_REPLACE_MODE)

  lazy val partialMergeDistinctEnabled: Boolean = get(PARTIAL_MERGE_DISTINCT_ENABLED)

  lazy val enableReplaceSortMergeJoin: Boolean = get(ENABLE_REPLACE_SORTMERGEJOIN)

  lazy val enableHashOptimizeSort: Boolean = get(ENABLE_HASH_OPTIMIZE_SORT)

  lazy val areInnerJoinsEnabled: Boolean = get(ENABLE_INNER_JOIN)

  lazy val areCrossJoinsEnabled: Boolean = get(ENABLE_CROSS_JOIN)

  lazy val areLeftOuterJoinsEnabled: Boolean = get(ENABLE_LEFT_OUTER_JOIN)

  lazy val areRightOuterJoinsEnabled: Boolean = get(ENABLE_RIGHT_OUTER_JOIN)

  lazy val areFullOuterJoinsEnabled: Boolean = get(ENABLE_FULL_OUTER_JOIN)

  lazy val areLeftSemiJoinsEnabled: Boolean = get(ENABLE_LEFT_SEMI_JOIN)

  lazy val areLeftAntiJoinsEnabled: Boolean = get(ENABLE_LEFT_ANTI_JOIN)

  lazy val areExistenceJoinsEnabled: Boolean = get(ENABLE_EXISTENCE_JOIN)

  lazy val isCastDecimalToFloatEnabled: Boolean = get(ENABLE_CAST_DECIMAL_TO_FLOAT)

  lazy val isCastFloatToDecimalEnabled: Boolean = get(ENABLE_CAST_FLOAT_TO_DECIMAL)

  lazy val isCastFloatToStringEnabled: Boolean = get(ENABLE_CAST_FLOAT_TO_STRING)

  lazy val isFloatFormatNumberEnabled: Boolean = get(ENABLE_FLOAT_FORMAT_NUMBER)

  lazy val isCastStringToTimestampEnabled: Boolean = get(ENABLE_CAST_STRING_TO_TIMESTAMP)

  lazy val hasExtendedYearValues: Boolean = get(HAS_EXTENDED_YEAR_VALUES)

  lazy val isCastStringToFloatEnabled: Boolean = get(ENABLE_CAST_STRING_TO_FLOAT)

  lazy val isCastFloatToIntegralTypesEnabled: Boolean = get(ENABLE_CAST_FLOAT_TO_INTEGRAL_TYPES)

  lazy val isProjectAstEnabled: Boolean = get(ENABLE_PROJECT_AST)

  lazy val isTieredProjectEnabled: Boolean = get(ENABLE_TIERED_PROJECT)

  lazy val isExpandPreprojectEnabled: Boolean = get(ENABLE_EXPAND_PREPROJECT)

  lazy val multiThreadReadNumThreads: Int = {
    // Use the largest value set among all the options.
    val deprecatedConfs = Seq(
      PARQUET_MULTITHREAD_READ_NUM_THREADS,
      ORC_MULTITHREAD_READ_NUM_THREADS,
      AVRO_MULTITHREAD_READ_NUM_THREADS)
    val values = get(MULTITHREAD_READ_NUM_THREADS) +: deprecatedConfs.flatMap { deprecatedConf =>
      val confValue = get(deprecatedConf)
      confValue.foreach { _ =>
        logWarning(s"$deprecatedConf is deprecated, use $MULTITHREAD_READ_NUM_THREADS. " +
          "Conflicting multithreaded read thread count settings will use the largest value.")
      }
      confValue
    }
    values.max
  }

  lazy val numFilesFilterParallel: Int = get(NUM_FILES_FILTER_PARALLEL)

  lazy val isParquetEnabled: Boolean = get(ENABLE_PARQUET)

  lazy val isParquetInt96WriteEnabled: Boolean = get(ENABLE_PARQUET_INT96_WRITE)

  lazy val parquetReaderFooterType: ParquetFooterReaderType.Value = {
    get(PARQUET_READER_FOOTER_TYPE) match {
      case "AUTO" => ParquetFooterReaderType.AUTO
      case "NATIVE" => ParquetFooterReaderType.NATIVE
      case "JAVA" => ParquetFooterReaderType.JAVA
      case other =>
        throw new IllegalArgumentException(s"Internal Error $other is not supported for " +
            s"${PARQUET_READER_FOOTER_TYPE.key}")
    }
  }

  lazy val isParquetPerFileReadEnabled: Boolean =
    RapidsReaderType.withName(get(PARQUET_READER_TYPE)) == RapidsReaderType.PERFILE

  lazy val isParquetAutoReaderEnabled: Boolean =
    RapidsReaderType.withName(get(PARQUET_READER_TYPE)) == RapidsReaderType.AUTO

  lazy val isParquetCoalesceFileReadEnabled: Boolean = isParquetAutoReaderEnabled ||
    RapidsReaderType.withName(get(PARQUET_READER_TYPE)) == RapidsReaderType.COALESCING

  lazy val isParquetMultiThreadReadEnabled: Boolean = isParquetAutoReaderEnabled ||
    RapidsReaderType.withName(get(PARQUET_READER_TYPE)) == RapidsReaderType.MULTITHREADED

  lazy val maxNumParquetFilesParallel: Int = get(PARQUET_MULTITHREAD_READ_MAX_NUM_FILES_PARALLEL)

  lazy val isParquetReadEnabled: Boolean = get(ENABLE_PARQUET_READ)

  lazy val getMultithreadedCombineThreshold: Long =
    get(READER_MULTITHREADED_COMBINE_THRESHOLD)

  lazy val getMultithreadedCombineWaitTime: Int =
    get(READER_MULTITHREADED_COMBINE_WAIT_TIME)

  lazy val getMultithreadedReaderKeepOrder: Boolean =
    get(READER_MULTITHREADED_READ_KEEP_ORDER)

  lazy val isParquetWriteEnabled: Boolean = get(ENABLE_PARQUET_WRITE)

  lazy val isOrcEnabled: Boolean = get(ENABLE_ORC)

  lazy val isOrcReadEnabled: Boolean = get(ENABLE_ORC_READ)

  lazy val isOrcWriteEnabled: Boolean = get(ENABLE_ORC_WRITE)

  lazy val isOrcFloatTypesToStringEnable: Boolean = get(ENABLE_ORC_FLOAT_TYPES_TO_STRING)

  lazy val isOrcPerFileReadEnabled: Boolean =
    RapidsReaderType.withName(get(ORC_READER_TYPE)) == RapidsReaderType.PERFILE

  lazy val isOrcAutoReaderEnabled: Boolean =
    RapidsReaderType.withName(get(ORC_READER_TYPE)) == RapidsReaderType.AUTO

  lazy val isOrcCoalesceFileReadEnabled: Boolean = isOrcAutoReaderEnabled ||
    RapidsReaderType.withName(get(ORC_READER_TYPE)) == RapidsReaderType.COALESCING

  lazy val isOrcMultiThreadReadEnabled: Boolean = isOrcAutoReaderEnabled ||
    RapidsReaderType.withName(get(ORC_READER_TYPE)) == RapidsReaderType.MULTITHREADED

  lazy val maxNumOrcFilesParallel: Int = get(ORC_MULTITHREAD_READ_MAX_NUM_FILES_PARALLEL)

  lazy val isCsvEnabled: Boolean = get(ENABLE_CSV)

  lazy val isCsvReadEnabled: Boolean = get(ENABLE_CSV_READ)

  lazy val isCsvFloatReadEnabled: Boolean = get(ENABLE_READ_CSV_FLOATS)

  lazy val isCsvDoubleReadEnabled: Boolean = get(ENABLE_READ_CSV_DOUBLES)

  lazy val isCsvDecimalReadEnabled: Boolean = get(ENABLE_READ_CSV_DECIMALS)

  lazy val isJsonEnabled: Boolean = get(ENABLE_JSON)

  lazy val isJsonReadEnabled: Boolean = get(ENABLE_JSON_READ)

  lazy val isJsonFloatReadEnabled: Boolean = get(ENABLE_READ_JSON_FLOATS)

  lazy val isJsonDoubleReadEnabled: Boolean = get(ENABLE_READ_JSON_DOUBLES)

  lazy val isJsonDecimalReadEnabled: Boolean = get(ENABLE_READ_JSON_DECIMALS)

  lazy val isJsonMixedTypesAsStringEnabled: Boolean = get(ENABLE_READ_JSON_MIXED_TYPES_AS_STRING)

  lazy val isAvroEnabled: Boolean = get(ENABLE_AVRO)

  lazy val isAvroReadEnabled: Boolean = get(ENABLE_AVRO_READ)

  lazy val isAvroPerFileReadEnabled: Boolean =
    RapidsReaderType.withName(get(AVRO_READER_TYPE)) == RapidsReaderType.PERFILE

  lazy val isAvroAutoReaderEnabled: Boolean =
    RapidsReaderType.withName(get(AVRO_READER_TYPE)) == RapidsReaderType.AUTO

  lazy val isAvroCoalesceFileReadEnabled: Boolean = isAvroAutoReaderEnabled ||
    RapidsReaderType.withName(get(AVRO_READER_TYPE)) == RapidsReaderType.COALESCING

  lazy val isAvroMultiThreadReadEnabled: Boolean = isAvroAutoReaderEnabled ||
    RapidsReaderType.withName(get(AVRO_READER_TYPE)) == RapidsReaderType.MULTITHREADED

  lazy val maxNumAvroFilesParallel: Int = get(AVRO_MULTITHREAD_READ_MAX_NUM_FILES_PARALLEL)

  lazy val isDeltaWriteEnabled: Boolean = get(ENABLE_DELTA_WRITE)

  lazy val isIcebergEnabled: Boolean = get(ENABLE_ICEBERG)

  lazy val isIcebergReadEnabled: Boolean = get(ENABLE_ICEBERG_READ)

  lazy val isHiveDelimitedTextEnabled: Boolean = get(ENABLE_HIVE_TEXT)

  lazy val isHiveDelimitedTextReadEnabled: Boolean = get(ENABLE_HIVE_TEXT_READ)

  lazy val isHiveDelimitedTextWriteEnabled: Boolean = get(ENABLE_HIVE_TEXT_WRITE)

  lazy val shouldHiveReadFloats: Boolean = get(ENABLE_READ_HIVE_FLOATS)

  lazy val shouldHiveReadDoubles: Boolean = get(ENABLE_READ_HIVE_DOUBLES)

  lazy val shouldHiveReadDecimals: Boolean = get(ENABLE_READ_HIVE_DECIMALS)

  lazy val shuffleManagerEnabled: Boolean = get(SHUFFLE_MANAGER_ENABLED)

  lazy val shuffleManagerMode: String = get(SHUFFLE_MANAGER_MODE)

  lazy val shuffleTransportClassName: String = get(SHUFFLE_TRANSPORT_CLASS_NAME)

  lazy val shuffleTransportEarlyStartHeartbeatInterval: Int = get(
    SHUFFLE_TRANSPORT_EARLY_START_HEARTBEAT_INTERVAL)

  lazy val shuffleTransportEarlyStartHeartbeatTimeout: Int = get(
    SHUFFLE_TRANSPORT_EARLY_START_HEARTBEAT_TIMEOUT)

  lazy val shuffleTransportEarlyStart: Boolean = get(SHUFFLE_TRANSPORT_EARLY_START)

  lazy val shuffleTransportMaxReceiveInflightBytes: Long = get(
    SHUFFLE_TRANSPORT_MAX_RECEIVE_INFLIGHT_BYTES)

  lazy val shuffleUcxActiveMessagesForceRndv: Boolean = get(SHUFFLE_UCX_ACTIVE_MESSAGES_FORCE_RNDV)

  lazy val shuffleUcxUseWakeup: Boolean = get(SHUFFLE_UCX_USE_WAKEUP)

  lazy val shuffleUcxListenerStartPort: Int = get(SHUFFLE_UCX_LISTENER_START_PORT)

  lazy val shuffleUcxMgmtHost: String = get(SHUFFLE_UCX_MGMT_SERVER_HOST)

  lazy val shuffleUcxMgmtConnTimeout: Int = get(SHUFFLE_UCX_MGMT_CONNECTION_TIMEOUT)

  lazy val shuffleUcxBounceBuffersSize: Long = get(SHUFFLE_UCX_BOUNCE_BUFFERS_SIZE)

  lazy val shuffleUcxDeviceBounceBuffersCount: Int = get(SHUFFLE_UCX_BOUNCE_BUFFERS_DEVICE_COUNT)

  lazy val shuffleUcxHostBounceBuffersCount: Int = get(SHUFFLE_UCX_BOUNCE_BUFFERS_HOST_COUNT)

  lazy val shuffleMaxClientThreads: Int = get(SHUFFLE_MAX_CLIENT_THREADS)

  lazy val shuffleMaxClientTasks: Int = get(SHUFFLE_MAX_CLIENT_TASKS)

  lazy val shuffleClientThreadKeepAliveTime: Int = get(SHUFFLE_CLIENT_THREAD_KEEPALIVE)

  lazy val shuffleMaxServerTasks: Int = get(SHUFFLE_MAX_SERVER_TASKS)

  lazy val shuffleMaxMetadataSize: Long = get(SHUFFLE_MAX_METADATA_SIZE)

  lazy val shuffleCompressionCodec: String = get(SHUFFLE_COMPRESSION_CODEC)

  lazy val shuffleCompressionLz4ChunkSize: Long = get(SHUFFLE_COMPRESSION_LZ4_CHUNK_SIZE)

  lazy val shuffleCompressionMaxBatchMemory: Long = get(SHUFFLE_COMPRESSION_MAX_BATCH_MEMORY)

  lazy val shuffleMultiThreadedMaxBytesInFlight: Long =
    get(SHUFFLE_MULTITHREADED_MAX_BYTES_IN_FLIGHT)

  lazy val shuffleMultiThreadedWriterThreads: Int = get(SHUFFLE_MULTITHREADED_WRITER_THREADS)

  lazy val shuffleMultiThreadedReaderThreads: Int = get(SHUFFLE_MULTITHREADED_READER_THREADS)

  def isUCXShuffleManagerMode: Boolean =
    RapidsShuffleManagerMode
      .withName(get(SHUFFLE_MANAGER_MODE)) == RapidsShuffleManagerMode.UCX

  def isMultiThreadedShuffleManagerMode: Boolean =
    RapidsShuffleManagerMode
      .withName(get(SHUFFLE_MANAGER_MODE)) == RapidsShuffleManagerMode.MULTITHREADED

  def isCacheOnlyShuffleManagerMode: Boolean =
    RapidsShuffleManagerMode
      .withName(get(SHUFFLE_MANAGER_MODE)) == RapidsShuffleManagerMode.CACHE_ONLY

  def isGPUShuffle: Boolean = isUCXShuffleManagerMode || isCacheOnlyShuffleManagerMode

  lazy val shimsProviderOverride: Option[String] = get(SHIMS_PROVIDER_OVERRIDE)

  lazy val cudfVersionOverride: Boolean = get(CUDF_VERSION_OVERRIDE)

  lazy val allowMultipleJars: AllowMultipleJars.Value = {
    get(ALLOW_MULTIPLE_JARS) match {
      case "ALWAYS" => AllowMultipleJars.ALWAYS
      case "NEVER" => AllowMultipleJars.NEVER
      case "SAME_REVISION" => AllowMultipleJars.SAME_REVISION
      case other =>
        throw new IllegalArgumentException(s"Internal Error $other is not supported for " +
            s"${ALLOW_MULTIPLE_JARS.key}")
    }
  }

  lazy val allowDisableEntirePlan: Boolean = get(ALLOW_DISABLE_ENTIRE_PLAN)

  lazy val useArrowCopyOptimization: Boolean = get(USE_ARROW_OPT)

  lazy val getCloudSchemes: Seq[String] =
    DEFAULT_CLOUD_SCHEMES ++ get(CLOUD_SCHEMES).getOrElse(Seq.empty)

  lazy val optimizerEnabled: Boolean = get(OPTIMIZER_ENABLED)

  lazy val optimizerExplain: String = get(OPTIMIZER_EXPLAIN)

  lazy val optimizerShouldExplainAll: Boolean = optimizerExplain.equalsIgnoreCase("ALL")

  lazy val optimizerClassName: String = get(OPTIMIZER_CLASS_NAME)

  lazy val defaultRowCount: Long = get(OPTIMIZER_DEFAULT_ROW_COUNT)

  lazy val defaultCpuOperatorCost: Double = get(OPTIMIZER_DEFAULT_CPU_OPERATOR_COST)

  lazy val defaultCpuExpressionCost: Double = get(OPTIMIZER_DEFAULT_CPU_EXPRESSION_COST)

  lazy val defaultGpuOperatorCost: Double = get(OPTIMIZER_DEFAULT_GPU_OPERATOR_COST)

  lazy val defaultGpuExpressionCost: Double = get(OPTIMIZER_DEFAULT_GPU_EXPRESSION_COST)

  lazy val cpuReadMemorySpeed: Double = get(OPTIMIZER_CPU_READ_SPEED)

  lazy val cpuWriteMemorySpeed: Double = get(OPTIMIZER_CPU_WRITE_SPEED)

  lazy val gpuReadMemorySpeed: Double = get(OPTIMIZER_GPU_READ_SPEED)

  lazy val gpuWriteMemorySpeed: Double = get(OPTIMIZER_GPU_WRITE_SPEED)

  lazy val getAlluxioHome: String = get(ALLUXIO_HOME)

  lazy val getAlluxioMaster: String = get(ALLUXIO_MASTER)

  lazy val getAlluxioMasterPort: Int = get(ALLUXIO_MASTER_PORT)

  lazy val getAlluxioPathsToReplace: Option[Seq[String]] = get(ALLUXIO_PATHS_REPLACE)

  lazy val getAlluxioAutoMountEnabled: Boolean = get(ALLUXIO_AUTOMOUNT_ENABLED)

  lazy val getAlluxioBucketRegex: String = get(ALLUXIO_BUCKET_REGEX)

  lazy val getAlluxioUser: String = get(ALLUXIO_USER)

  lazy val getAlluxioReplacementAlgo: String = get(ALLUXIO_REPLACEMENT_ALGO)

  lazy val isAlluxioReplacementAlgoConvertTime: Boolean =
    get(ALLUXIO_REPLACEMENT_ALGO) == "CONVERT_TIME"

  lazy val isAlluxioReplacementAlgoTaskTime: Boolean =
    get(ALLUXIO_REPLACEMENT_ALGO) == "TASK_TIME"

  lazy val getAlluxioLargeFileThreshold: Long = get(ALLUXIO_LARGE_FILE_THRESHOLD)

  lazy val enableAlluxioSlowDisk: Boolean = get(ALLUXIO_SLOW_DISK)

  lazy val driverTimeZone: Option[String] = get(DRIVER_TIMEZONE)

  lazy val isRangeWindowByteEnabled: Boolean = get(ENABLE_RANGE_WINDOW_BYTES)

  lazy val isRangeWindowShortEnabled: Boolean = get(ENABLE_RANGE_WINDOW_SHORT)

  lazy val isRangeWindowIntEnabled: Boolean = get(ENABLE_RANGE_WINDOW_INT)

  lazy val isRangeWindowLongEnabled: Boolean = get(ENABLE_RANGE_WINDOW_LONG)

  lazy val isRangeWindowFloatEnabled: Boolean = get(ENABLE_RANGE_WINDOW_FLOAT)

  lazy val isRangeWindowDoubleEnabled: Boolean = get(ENABLE_RANGE_WINDOW_DOUBLE)

  lazy val isRangeWindowDecimalEnabled: Boolean = get(ENABLE_RANGE_WINDOW_DECIMAL)

  lazy val batchedBoundedRowsWindowMax: Int = get(BATCHED_BOUNDED_ROW_WINDOW_MAX)

  lazy val allowSinglePassPartialSortAgg: Boolean = get(ENABLE_SINGLE_PASS_PARTIAL_SORT_AGG)

  lazy val forceSinglePassPartialSortAgg: Boolean = get(FORCE_SINGLE_PASS_PARTIAL_SORT_AGG)

  lazy val isRegExpEnabled: Boolean = get(ENABLE_REGEXP)

  lazy val maxRegExpStateMemory: Long =  {
    val size = get(REGEXP_MAX_STATE_MEMORY_BYTES)
    if (size > 3 * gpuTargetBatchSizeBytes) {
      logWarning(s"${REGEXP_MAX_STATE_MEMORY_BYTES.key} is more than 3 times " +
        s"${GPU_BATCH_SIZE_BYTES.key}. This may cause regular expression operations to " +
        s"encounter GPU out of memory errors.")
    }
    size
  }

  lazy val getSparkGpuResourceName: String = get(SPARK_GPU_RESOURCE_NAME)

  lazy val isCpuBasedUDFEnabled: Boolean = get(ENABLE_CPU_BASED_UDF)

  lazy val isFastSampleEnabled: Boolean = get(ENABLE_FAST_SAMPLE)

  lazy val isDetectDeltaLogQueries: Boolean = get(DETECT_DELTA_LOG_QUERIES)

  lazy val isDetectDeltaCheckpointQueries: Boolean = get(DETECT_DELTA_CHECKPOINT_QUERIES)

  lazy val concurrentWriterPartitionFlushSize: Long = get(CONCURRENT_WRITER_PARTITION_FLUSH_SIZE)

  lazy val isAqeExchangeReuseFixupEnabled: Boolean = get(ENABLE_AQE_EXCHANGE_REUSE_FIXUP)

  lazy val chunkedPackPoolSize: Long = get(CHUNKED_PACK_POOL_SIZE)

  lazy val chunkedPackBounceBufferSize: Long = get(CHUNKED_PACK_BOUNCE_BUFFER_SIZE)

  lazy val spillToDiskBounceBufferSize: Long = get(SPILL_TO_DISK_BOUNCE_BUFFER_SIZE)

  lazy val splitUntilSizeOverride: Option[Long] = get(SPLIT_UNTIL_SIZE_OVERRIDE)

  lazy val skipGpuArchCheck: Boolean = get(SKIP_GPU_ARCH_CHECK)

  private val optimizerDefaults = Map(
    // this is not accurate because CPU projections do have a cost due to appending values
    // to each row that is produced, but this needs to be a really small number because
    // GpuProject cost is zero (in our cost model) and we don't want to encourage moving to
    // the GPU just to do a trivial projection, so we pretend the overhead of a
    // CPU projection (beyond evaluating the expressions) is also zero
    "spark.rapids.sql.optimizer.cpu.exec.ProjectExec" -> "0",
    // The cost of a GPU projection is mostly the cost of evaluating the expressions
    // to produce the projected columns
    "spark.rapids.sql.optimizer.gpu.exec.ProjectExec" -> "0",
    // union does not further process data produced by its children
    "spark.rapids.sql.optimizer.cpu.exec.UnionExec" -> "0",
    "spark.rapids.sql.optimizer.gpu.exec.UnionExec" -> "0"
  )

  def isOperatorEnabled(key: String, incompat: Boolean, isDisabledByDefault: Boolean): Boolean = {
    val default = !(isDisabledByDefault || incompat) || (incompat && isIncompatEnabled)
    conf.get(key).map(toBoolean(_, key)).getOrElse(default)
  }

  /**
   * Get the GPU cost of an expression, for use in the cost-based optimizer.
   */
  def getGpuExpressionCost(operatorName: String): Option[Double] = {
    val key = s"spark.rapids.sql.optimizer.gpu.expr.$operatorName"
    getOptionalCost(key)
  }

  /**
   * Get the GPU cost of an operator, for use in the cost-based optimizer.
   */
  def getGpuOperatorCost(operatorName: String): Option[Double] = {
    val key = s"spark.rapids.sql.optimizer.gpu.exec.$operatorName"
    getOptionalCost(key)
  }

  /**
   * Get the CPU cost of an expression, for use in the cost-based optimizer.
   */
  def getCpuExpressionCost(operatorName: String): Option[Double] = {
    val key = s"spark.rapids.sql.optimizer.cpu.expr.$operatorName"
    getOptionalCost(key)
  }

  /**
   * Get the CPU cost of an operator, for use in the cost-based optimizer.
   */
  def getCpuOperatorCost(operatorName: String): Option[Double] = {
    val key = s"spark.rapids.sql.optimizer.cpu.exec.$operatorName"
    getOptionalCost(key)
  }

  private def getOptionalCost(key: String) = {
    // user-provided value takes precedence, then look in defaults map
    conf.get(key).orElse(optimizerDefaults.get(key)).map(toDouble(_, key))
  }

  /**
   * To judge whether "key" is explicitly set by the users.
   */
  def isConfExplicitlySet(key: String): Boolean = {
    conf.contains(key)
  }
}

case class OomInjectionConf(
  numOoms: Int,
  skipCount: Int,
  withSplit: Boolean,
  oomInjectionFilter: OomInjectionType
)<|MERGE_RESOLUTION|>--- conflicted
+++ resolved
@@ -338,17 +338,11 @@
     .bytesConf(ByteUnit.BYTE)
     .createWithDefault(0)
 
-<<<<<<< HEAD
-  val PINNED_POOL_SET_CUIO_DEFAULT = conf("spark.rapids.memory.pinnedPool.cuio.default")
-    .startupOnly()
-    .commonlyUsed()
-=======
   val PINNED_POOL_SET_CUIO_DEFAULT = conf("spark.rapids.memory.pinnedPool.setCuioDefault")
     .doc("If set to true, the pinned pool configured for the plugin will be shared with " +
       "cuIO for small pinned allocations.")
     .startupOnly()
     .internal()
->>>>>>> 09a00816
     .booleanConf
     .createWithDefault(true)
 
