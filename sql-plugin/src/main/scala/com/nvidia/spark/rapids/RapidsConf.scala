/*
 * Copyright (c) 2019-2023, NVIDIA CORPORATION.
 *
 * Licensed under the Apache License, Version 2.0 (the "License");
 * you may not use this file except in compliance with the License.
 * You may obtain a copy of the License at
 *
 *     http://www.apache.org/licenses/LICENSE-2.0
 *
 * Unless required by applicable law or agreed to in writing, software
 * distributed under the License is distributed on an "AS IS" BASIS,
 * WITHOUT WARRANTIES OR CONDITIONS OF ANY KIND, either express or implied.
 * See the License for the specific language governing permissions and
 * limitations under the License.
 */
package com.nvidia.spark.rapids

import java.io.{File, FileOutputStream}
import java.util

import scala.collection.JavaConverters._
import scala.collection.mutable.{HashMap, ListBuffer}

import ai.rapids.cudf.Cuda

import org.apache.spark.SparkConf
import org.apache.spark.internal.Logging
import org.apache.spark.network.util.{ByteUnit, JavaUtils}
import org.apache.spark.sql.catalyst.analysis.FunctionRegistry
import org.apache.spark.sql.internal.SQLConf
import org.apache.spark.sql.rapids.RapidsPrivateUtil

object ConfHelper {
  def toBoolean(s: String, key: String): Boolean = {
    try {
      s.trim.toBoolean
    } catch {
      case _: IllegalArgumentException =>
        throw new IllegalArgumentException(s"$key should be boolean, but was $s")
    }
  }

  def toInteger(s: String, key: String): Integer = {
    try {
      s.trim.toInt
    } catch {
      case _: IllegalArgumentException =>
        throw new IllegalArgumentException(s"$key should be integer, but was $s")
    }
  }

  def toLong(s: String, key: String): Long = {
    try {
      s.trim.toLong
    } catch {
      case _: IllegalArgumentException =>
        throw new IllegalArgumentException(s"$key should be long, but was $s")
    }
  }

  def toDouble(s: String, key: String): Double = {
    try {
      s.trim.toDouble
    } catch {
      case _: IllegalArgumentException =>
        throw new IllegalArgumentException(s"$key should be integer, but was $s")
    }
  }

  def stringToSeq(str: String): Seq[String] = {
    // Here 'split' returns a mutable array, 'toList' will convert it into a immutable list
    str.split(",").map(_.trim()).filter(_.nonEmpty).toList
  }

  def stringToSeq[T](str: String, converter: String => T): Seq[T] = {
    stringToSeq(str).map(converter)
  }

  def seqToString[T](v: Seq[T], stringConverter: T => String): String = {
    v.map(stringConverter).mkString(",")
  }

  def byteFromString(str: String, unit: ByteUnit): Long = {
    val (input, multiplier) =
      if (str.nonEmpty && str.head == '-') {
        (str.substring(1), -1)
      } else {
        (str, 1)
      }
    multiplier * JavaUtils.byteStringAs(input, unit)
  }

  def makeConfAnchor(key: String, text: String = null): String = {
    val t = if (text != null) text else key
    // The anchor cannot be too long, so for now
    val a = key.replaceFirst("spark.rapids.", "")
    "<a name=\"" + s"$a" + "\"></a>" + t
  }

  def getSqlFunctionsForClass[T](exprClass: Class[T]): Option[Seq[String]] = {
    sqlFunctionsByClass.get(exprClass.getCanonicalName)
  }

  lazy val sqlFunctionsByClass: Map[String, Seq[String]] = {
    val functionsByClass = new HashMap[String, Seq[String]]
    FunctionRegistry.expressions.foreach { case (sqlFn, (expressionInfo, _)) =>
      val className = expressionInfo.getClassName
      val fnSeq = functionsByClass.getOrElse(className, Seq[String]())
      val fnCleaned = if (sqlFn != "|") {
        sqlFn
      } else {
        "\\|"
      }
      functionsByClass.update(className, fnSeq :+ s"`$fnCleaned`")
    }
    functionsByClass.toMap
  }
}

abstract class ConfEntry[T](val key: String, val converter: String => T, val doc: String, 
    val isInternal: Boolean, val isStartUpOnly: Boolean, val isCommonlyUsed: Boolean) {

  def get(conf: Map[String, String]): T
  def get(conf: SQLConf): T
  def help(asTable: Boolean = false): Unit

  override def toString: String = key
}

class ConfEntryWithDefault[T](key: String, converter: String => T, doc: String, 
    isInternal: Boolean, isStartupOnly: Boolean, isCommonlyUsed: Boolean = false,
    val defaultValue: T)
  extends ConfEntry[T](key, converter, doc, isInternal, isStartupOnly, isCommonlyUsed) {

  override def get(conf: Map[String, String]): T = {
    conf.get(key).map(converter).getOrElse(defaultValue)
  }

  override def get(conf: SQLConf): T = {
    val tmp = conf.getConfString(key, null)
    if (tmp == null) {
      defaultValue
    } else {
      converter(tmp)
    }
  }

  override def help(asTable: Boolean = false): Unit = {
    if (!isInternal) {
      val startupOnlyStr = if (isStartupOnly) "Startup" else "Runtime"
      if (asTable) {
        import ConfHelper.makeConfAnchor
        println(s"${makeConfAnchor(key)}|$doc|$defaultValue|$startupOnlyStr")
      } else {
        println(s"$key:")
        println(s"\t$doc")
        println(s"\tdefault $defaultValue")
        println(s"\ttype $startupOnlyStr")
        println()
      }
    }
  }
}

class OptionalConfEntry[T](key: String, val rawConverter: String => T, doc: String,
    isInternal: Boolean, isStartupOnly: Boolean, isCommonlyUsed: Boolean = false)
  extends ConfEntry[Option[T]](key, s => Some(rawConverter(s)), doc, isInternal, 
  isStartupOnly, isCommonlyUsed) {

  override def get(conf: Map[String, String]): Option[T] = {
    conf.get(key).map(rawConverter)
  }

  override def get(conf: SQLConf): Option[T] = {
    val tmp = conf.getConfString(key, null)
    if (tmp == null) {
      None
    } else {
      Some(rawConverter(tmp))
    }
  }

  override def help(asTable: Boolean = false): Unit = {
    if (!isInternal) {
      val startupOnlyStr = if (isStartupOnly) "Startup" else "Runtime"
      if (asTable) {
        import ConfHelper.makeConfAnchor
        println(s"${makeConfAnchor(key)}|$doc|None|$startupOnlyStr")
      } else {
        println(s"$key:")
        println(s"\t$doc")
        println("\tNone")
        println(s"\ttype $startupOnlyStr")
        println()
      }
    }
  }
}

class TypedConfBuilder[T](
    val parent: ConfBuilder,
    val converter: String => T,
    val stringConverter: T => String) {

  def this(parent: ConfBuilder, converter: String => T) = {
    this(parent, converter, Option(_).map(_.toString).orNull)
  }

  /** Apply a transformation to the user-provided values of the config entry. */
  def transform(fn: T => T): TypedConfBuilder[T] = {
    new TypedConfBuilder(parent, s => fn(converter(s)), stringConverter)
  }

  /** Checks if the user-provided value for the config matches the validator. */
  def checkValue(validator: T => Boolean, errorMsg: String): TypedConfBuilder[T] = {
    transform { v =>
      if (!validator(v)) {
        throw new IllegalArgumentException(errorMsg)
      }
      v
    }
  }

  /** Check that user-provided values for the config match a pre-defined set. */
  def checkValues(validValues: Set[T]): TypedConfBuilder[T] = {
    transform { v =>
      if (!validValues.contains(v)) {
        throw new IllegalArgumentException(
          s"The value of ${parent.key} should be one of ${validValues.mkString(", ")}, but was $v")
      }
      v
    }
  }

  def createWithDefault(value: T): ConfEntryWithDefault[T] = {
    // 'converter' will check the validity of default 'value', if it's not valid,
    // then 'converter' will throw an exception
    val transformedValue = converter(stringConverter(value))
    val ret = new ConfEntryWithDefault[T](parent.key, converter,
      parent.doc, parent.isInternal, parent.isStartupOnly, parent.isCommonlyUsed, transformedValue)
    parent.register(ret)
    ret
  }

  /** Turns the config entry into a sequence of values of the underlying type. */
  def toSequence: TypedConfBuilder[Seq[T]] = {
    new TypedConfBuilder(parent, ConfHelper.stringToSeq(_, converter),
      ConfHelper.seqToString(_, stringConverter))
  }

  def createOptional: OptionalConfEntry[T] = {
    val ret = new OptionalConfEntry[T](parent.key, converter,
      parent.doc, parent.isInternal, parent.isStartupOnly, parent.isCommonlyUsed)
    parent.register(ret)
    ret
  }
}

class ConfBuilder(val key: String, val register: ConfEntry[_] => Unit) {

  import ConfHelper._

  var doc: String = null
  var isInternal: Boolean = false
  var isStartupOnly: Boolean = false
  var isCommonlyUsed: Boolean = false

  def doc(data: String): ConfBuilder = {
    this.doc = data
    this
  }

  def internal(): ConfBuilder = {
    this.isInternal = true
    this
  }

  def startupOnly(): ConfBuilder = {
    this.isStartupOnly = true
    this
  }

  def commonlyUsed(): ConfBuilder = {
    this.isCommonlyUsed = true
    this
  }

  def booleanConf: TypedConfBuilder[Boolean] = {
    new TypedConfBuilder[Boolean](this, toBoolean(_, key))
  }

  def bytesConf(unit: ByteUnit): TypedConfBuilder[Long] = {
    new TypedConfBuilder[Long](this, byteFromString(_, unit))
  }

  def integerConf: TypedConfBuilder[Integer] = {
    new TypedConfBuilder[Integer](this, toInteger(_, key))
  }

  def longConf: TypedConfBuilder[Long] = {
    new TypedConfBuilder[Long](this, toLong(_, key))
  }

  def doubleConf: TypedConfBuilder[Double] = {
    new TypedConfBuilder(this, toDouble(_, key))
  }

  def stringConf: TypedConfBuilder[String] = {
    new TypedConfBuilder[String](this, identity[String])
  }
}

object RapidsReaderType extends Enumeration {
  type RapidsReaderType = Value
  val AUTO, COALESCING, MULTITHREADED, PERFILE = Value
}

object RapidsConf {
  val MULTITHREAD_READ_NUM_THREADS_DEFAULT = 20
  private val registeredConfs = new ListBuffer[ConfEntry[_]]()

  private def register(entry: ConfEntry[_]): Unit = {
    registeredConfs += entry
  }

  def conf(key: String): ConfBuilder = {
    new ConfBuilder(key, register)
  }

  // Resource Configuration

  val PINNED_POOL_SIZE = conf("spark.rapids.memory.pinnedPool.size")
    .doc("The size of the pinned memory pool in bytes unless otherwise specified. " +
      "Use 0 to disable the pool.")
    .startupOnly()
    .commonlyUsed()
    .bytesConf(ByteUnit.BYTE)
    .createWithDefault(0)

  val PAGEABLE_POOL_SIZE = conf("spark.rapids.memory.host.pageablePool.size")
    .doc("The size of the pageable memory pool in bytes unless otherwise specified. " +
      "Use 0 to disable the pool.")
    .startupOnly()
    .bytesConf(ByteUnit.BYTE)
    .createWithDefault(ByteUnit.GiB.toBytes(1))

  val RMM_DEBUG = conf("spark.rapids.memory.gpu.debug")
    .doc("Provides a log of GPU memory allocations and frees. If set to " +
      "STDOUT or STDERR the logging will go there. Setting it to NONE disables logging. " +
      "All other values are reserved for possible future expansion and in the mean time will " +
      "disable logging.")
    .startupOnly()
    .stringConf
    .createWithDefault("NONE")

  val SPARK_RMM_STATE_DEBUG = conf("spark.rapids.memory.gpu.state.debug")
      .doc("To better recover from out of memory errors, RMM will track several states for " +
          "the threads that interact with the GPU. This provides a log of those state " +
          "transitions to aid in debugging it. STDOUT or STDERR will have the logging go there " +
          "empty string will disable logging and anything else will be treated as a file to " +
          "write the logs to.")
      .startupOnly()
      .stringConf
      .createWithDefault("")

  val SPARK_RMM_STATE_ENABLE = conf("spark.rapids.memory.gpu.state.enable")
      .doc("Enabled or disable using the SparkRMM state tracking to improve " +
          "OOM response. This includes possibly retrying parts of the processing in " +
          "the case of an OOM")
      .startupOnly()
      .internal()
      .booleanConf
      .createWithDefault(true)

  val GPU_OOM_DUMP_DIR = conf("spark.rapids.memory.gpu.oomDumpDir")
    .doc("The path to a local directory where a heap dump will be created if the GPU " +
      "encounters an unrecoverable out-of-memory (OOM) error. The filename will be of the " +
      "form: \"gpu-oom-<pid>-<dumpId>.hprof\" where <pid> is the process ID, and " +
      "the dumpId is a sequence number to disambiguate multiple heap dumps " +
      "per process lifecycle")
    .startupOnly()
    .stringConf
    .createOptional

  val GPU_OOM_MAX_RETRIES =
    conf("spark.rapids.memory.gpu.oomMaxRetries")
      .doc("The number of times that an OOM will be re-attempted after the device store " +
        "can't spill anymore. In practice, we can use Cuda.deviceSynchronize to allow temporary " +
        "state in the allocator and in the various streams to catch up, in hopes we can satisfy " +
        "an allocation which was failing due to the interim state of memory.")
      .internal()
      .integerConf
      .createWithDefault(2)

  private val RMM_ALLOC_MAX_FRACTION_KEY = "spark.rapids.memory.gpu.maxAllocFraction"
  private val RMM_ALLOC_MIN_FRACTION_KEY = "spark.rapids.memory.gpu.minAllocFraction"
  private val RMM_ALLOC_RESERVE_KEY = "spark.rapids.memory.gpu.reserve"

  val RMM_ALLOC_FRACTION = conf("spark.rapids.memory.gpu.allocFraction")
    .doc("The fraction of available (free) GPU memory that should be allocated for pooled " +
      "memory. This must be less than or equal to the maximum limit configured via " +
      s"$RMM_ALLOC_MAX_FRACTION_KEY, and greater than or equal to the minimum limit configured " +
      s"via $RMM_ALLOC_MIN_FRACTION_KEY.")
    .startupOnly()
    .doubleConf
    .checkValue(v => v >= 0 && v <= 1, "The fraction value must be in [0, 1].")
    .createWithDefault(1)

  val RMM_EXACT_ALLOC = conf("spark.rapids.memory.gpu.allocSize")
      .doc("The exact size in byte that RMM should allocate. This is intended to only be " +
          "used for testing.")
      .internal() // If this becomes public we need to add in checks for the value when it is used.
      .bytesConf(ByteUnit.BYTE)
      .createOptional

  val RMM_ALLOC_MAX_FRACTION = conf(RMM_ALLOC_MAX_FRACTION_KEY)
    .doc("The fraction of total GPU memory that limits the maximum size of the RMM pool. " +
        s"The value must be greater than or equal to the setting for $RMM_ALLOC_FRACTION. " +
        "Note that this limit will be reduced by the reserve memory configured in " +
        s"$RMM_ALLOC_RESERVE_KEY.")
    .startupOnly()
    .commonlyUsed()
    .doubleConf
    .checkValue(v => v >= 0 && v <= 1, "The fraction value must be in [0, 1].")
    .createWithDefault(1)

  val RMM_ALLOC_MIN_FRACTION = conf(RMM_ALLOC_MIN_FRACTION_KEY)
    .doc("The fraction of total GPU memory that limits the minimum size of the RMM pool. " +
      s"The value must be less than or equal to the setting for $RMM_ALLOC_FRACTION.")
    .startupOnly()
    .commonlyUsed()
    .doubleConf
    .checkValue(v => v >= 0 && v <= 1, "The fraction value must be in [0, 1].")
    .createWithDefault(0.25)

  val RMM_ALLOC_RESERVE = conf(RMM_ALLOC_RESERVE_KEY)
      .doc("The amount of GPU memory that should remain unallocated by RMM and left for " +
          "system use such as memory needed for kernels and kernel launches.")
      .startupOnly()
      .bytesConf(ByteUnit.BYTE)
      .createWithDefault(ByteUnit.MiB.toBytes(640))

  val HOST_SPILL_STORAGE_SIZE = conf("spark.rapids.memory.host.spillStorageSize")
    .doc("Amount of off-heap host memory to use for buffering spilled GPU data before spilling " +
        "to local disk. Use -1 to set the amount to the combined size of pinned and pageable " +
        "memory pools.")
    .startupOnly()
    .commonlyUsed()
    .bytesConf(ByteUnit.BYTE)
    .createWithDefault(-1)

  val UNSPILL = conf("spark.rapids.memory.gpu.unspill.enabled")
    .doc("When a spilled GPU buffer is needed again, should it be unspilled, or only copied " +
        "back into GPU memory temporarily. Unspilling may be useful for GPU buffers that are " +
        "needed frequently, for example, broadcast variables; however, it may also increase GPU " +
        "memory usage")
    .startupOnly()
    .booleanConf
    .createWithDefault(false)

  val GDS_SPILL = conf("spark.rapids.memory.gpu.direct.storage.spill.enabled")
    .doc("Should GPUDirect Storage (GDS) be used to spill GPU memory buffers directly to disk. " +
      "GDS must be enabled and the directory `spark.local.dir` must support GDS. This is an " +
      "experimental feature. For more information on GDS, see " +
      "https://docs.nvidia.com/gpudirect-storage/.")
    .startupOnly()
    .booleanConf
    .createWithDefault(false)

  val GDS_SPILL_BATCH_WRITE_BUFFER_SIZE =
    conf("spark.rapids.memory.gpu.direct.storage.spill.batchWriteBuffer.size")
    .doc("The size of the GPU memory buffer used to batch small buffers when spilling to GDS. " +
        "Note that this buffer is mapped to the PCI Base Address Register (BAR) space, which may " +
        "be very limited on some GPUs (e.g. the NVIDIA T4 only has 256 MiB), and it is also used " +
        "by UCX bounce buffers.")
    .startupOnly()
    .bytesConf(ByteUnit.BYTE)
    .createWithDefault(ByteUnit.MiB.toBytes(8))

  val POOLED_MEM = conf("spark.rapids.memory.gpu.pooling.enabled")
    .doc("Should RMM act as a pooling allocator for GPU memory, or should it just pass " +
      "through to CUDA memory allocation directly. DEPRECATED: please use " +
      "spark.rapids.memory.gpu.pool instead.")
    .startupOnly()
    .booleanConf
    .createWithDefault(true)

  val RMM_POOL = conf("spark.rapids.memory.gpu.pool")
    .doc("Select the RMM pooling allocator to use. Valid values are \"DEFAULT\", \"ARENA\", " +
      "\"ASYNC\", and \"NONE\". With \"DEFAULT\", the RMM pool allocator is used; with " +
      "\"ARENA\", the RMM arena allocator is used; with \"ASYNC\", the new CUDA stream-ordered " +
      "memory allocator in CUDA 11.2+ is used. If set to \"NONE\", pooling is disabled and RMM " +
      "just passes through to CUDA memory allocation directly.")
    .startupOnly()
    .stringConf
    .createWithDefault("ASYNC")

  val CONCURRENT_GPU_TASKS = conf("spark.rapids.sql.concurrentGpuTasks")
      .doc("Set the number of tasks that can execute concurrently per GPU. " +
          "Tasks may temporarily block when the number of concurrent tasks in the executor " +
          "exceeds this amount. Allowing too many concurrent tasks on the same GPU may lead to " +
          "GPU out of memory errors.")
      .commonlyUsed()
      .integerConf
      .createWithDefault(2)

  val SHUFFLE_SPILL_THREADS = conf("spark.rapids.sql.shuffle.spillThreads")
    .doc("Number of threads used to spill shuffle data to disk in the background.")
    .commonlyUsed()
    .integerConf
    .createWithDefault(6)

  val GPU_BATCH_SIZE_BYTES = conf("spark.rapids.sql.batchSizeBytes")
    .doc("Set the target number of bytes for a GPU batch. Splits sizes for input data " +
      "is covered by separate configs. The maximum setting is 2 GB to avoid exceeding the " +
      "cudf row count limit of a column.")
    .commonlyUsed()
    .bytesConf(ByteUnit.BYTE)
    .checkValue(v => v >= 0 && v <= Integer.MAX_VALUE,
      s"Batch size must be positive and not exceed ${Integer.MAX_VALUE} bytes.")
    .createWithDefault(1 * 1024 * 1024 * 1024) // 1 GiB is the default

  val MAX_READER_BATCH_SIZE_ROWS = conf("spark.rapids.sql.reader.batchSizeRows")
    .doc("Soft limit on the maximum number of rows the reader will read per batch. " +
      "The orc and parquet readers will read row groups until this limit is met or exceeded. " +
      "The limit is respected by the csv reader.")
    .commonlyUsed()
    .integerConf
    .createWithDefault(Integer.MAX_VALUE)

  val CHUNKED_READER = conf("spark.rapids.sql.reader.chunked")
      .doc("Enable a chunked reader where possible. A chunked reader allows " +
          "reading highly compressed data that could not be read otherwise, but at the expense " +
          "of more GPU memory, and in some cases more GPU computation.")
      .booleanConf
      .createWithDefault(true)

  val MAX_READER_BATCH_SIZE_BYTES = conf("spark.rapids.sql.reader.batchSizeBytes")
    .doc("Soft limit on the maximum number of bytes the reader reads per batch. " +
      "The readers will read chunks of data until this limit is met or exceeded. " +
      "Note that the reader may estimate the number of bytes that will be used on the GPU " +
      "in some cases based on the schema and number of rows in each batch.")
    .commonlyUsed()
    .bytesConf(ByteUnit.BYTE)
    .createWithDefault(Integer.MAX_VALUE)

  val DRIVER_TIMEZONE = conf("spark.rapids.driver.user.timezone")
    .doc("This config is used to inform the executor plugin about the driver's timezone " +
      "and is not intended to be set by the user.")
    .internal()
    .stringConf
    .createOptional

  // Internal Features

  val UVM_ENABLED = conf("spark.rapids.memory.uvm.enabled")
    .doc("UVM or universal memory can allow main host memory to act essentially as swap " +
      "for device(GPU) memory. This allows the GPU to process more data than fits in memory, but " +
      "can result in slower processing. This is an experimental feature.")
    .internal()
    .startupOnly()
    .booleanConf
    .createWithDefault(false)

  val EXPORT_COLUMNAR_RDD = conf("spark.rapids.sql.exportColumnarRdd")
    .doc("Spark has no simply way to export columnar RDD data.  This turns on special " +
      "processing/tagging that allows the RDD to be picked back apart into a Columnar RDD.")
    .internal()
    .booleanConf
    .createWithDefault(false)

  val SHUFFLED_HASH_JOIN_OPTIMIZE_SHUFFLE =
    conf("spark.rapids.sql.shuffledHashJoin.optimizeShuffle")
      .doc("Enable or disable an optimization where shuffled build side batches are kept " +
        "on the host while the first stream batch is loaded onto the GPU. The optimization " +
        "increases off-heap host memory usage to avoid holding onto the GPU semaphore while " +
        "waiting for stream side IO.")
      .internal()
      .booleanConf
      .createWithDefault(true)

  val STABLE_SORT = conf("spark.rapids.sql.stableSort.enabled")
      .doc("Enable or disable stable sorting. Apache Spark's sorting is typically a stable " +
          "sort, but sort stability cannot be guaranteed in distributed work loads because the " +
          "order in which upstream data arrives to a task is not guaranteed. Sort stability then " +
          "only matters when reading and sorting data from a file using a single task/partition. " +
          "Because of limitations in the plugin when you enable stable sorting all of the data " +
          "for a single task will be combined into a single batch before sorting. This currently " +
          "disables spilling from GPU memory if the data size is too large.")
      .booleanConf
      .createWithDefault(false)

  val FILE_SCAN_PRUNE_PARTITION_ENABLED = conf("spark.rapids.sql.fileScanPrunePartition.enabled")
    .doc("Enable or disable the partition column pruning for v1 file scan. Spark always asks " +
        "for all the partition columns even a query doesn't need them. Generation of " +
        "partition columns is relatively expensive for the GPU. Enabling this allows the " +
        "GPU to generate only required partition columns to save time and GPU " +
        "memory.")
    .internal()
    .booleanConf
    .createWithDefault(true)

  // METRICS

  val METRICS_LEVEL = conf("spark.rapids.sql.metrics.level")
      .doc("GPU plans can produce a lot more metrics than CPU plans do. In very large " +
          "queries this can sometimes result in going over the max result size limit for the " +
          "driver. Supported values include " +
          "DEBUG which will enable all metrics supported and typically only needs to be enabled " +
          "when debugging the plugin. " +
          "MODERATE which should output enough metrics to understand how long each part of the " +
          "query is taking and how much data is going to each part of the query. " +
          "ESSENTIAL which disables most metrics except those Apache Spark CPU plans will also " +
          "report or their equivalents.")
      .commonlyUsed()
      .stringConf
      .transform(_.toUpperCase(java.util.Locale.ROOT))
      .checkValues(Set("DEBUG", "MODERATE", "ESSENTIAL"))
      .createWithDefault("MODERATE")

  // ENABLE/DISABLE PROCESSING

  val IMPROVED_TIMESTAMP_OPS =
    conf("spark.rapids.sql.improvedTimeOps.enabled")
      .doc("When set to true, some operators will avoid overflowing by converting epoch days " +
          "directly to seconds without first converting to microseconds")
      .booleanConf
      .createWithDefault(false)

  val SQL_ENABLED = conf("spark.rapids.sql.enabled")
    .doc("Enable (true) or disable (false) sql operations on the GPU")
    .commonlyUsed()
    .booleanConf
    .createWithDefault(true)

  val SQL_MODE = conf("spark.rapids.sql.mode")
    .doc("Set the mode for the Rapids Accelerator. The supported modes are explainOnly and " +
         "executeOnGPU. This config can not be changed at runtime, you must restart the " +
         "application for it to take affect. The default mode is executeOnGPU, which means " +
         "the RAPIDS Accelerator plugin convert the Spark operations and execute them on the " +
         "GPU when possible. The explainOnly mode allows running queries on the CPU and the " +
         "RAPIDS Accelerator will evaluate the queries as if it was going to run on the GPU. " +
         "The explanations of what would have run on the GPU and why are output in log " +
         "messages. When using explainOnly mode, the default explain output is ALL, this can " +
         "be changed by setting spark.rapids.sql.explain. See that config for more details.")
    .startupOnly()
    .stringConf
    .transform(_.toLowerCase(java.util.Locale.ROOT))
    .checkValues(Set("explainonly", "executeongpu"))
    .createWithDefault("executeongpu")

  val UDF_COMPILER_ENABLED = conf("spark.rapids.sql.udfCompiler.enabled")
    .doc("When set to true, Scala UDFs will be considered for compilation as Catalyst expressions")
    .commonlyUsed()
    .booleanConf
    .createWithDefault(false)

  val INCOMPATIBLE_OPS = conf("spark.rapids.sql.incompatibleOps.enabled")
    .doc("For operations that work, but are not 100% compatible with the Spark equivalent " +
      "set if they should be enabled by default or disabled by default.")
    .booleanConf
    .createWithDefault(true)

  val INCOMPATIBLE_DATE_FORMATS = conf("spark.rapids.sql.incompatibleDateFormats.enabled")
    .doc("When parsing strings as dates and timestamps in functions like unix_timestamp, some " +
         "formats are fully supported on the GPU and some are unsupported and will fall back to " +
         "the CPU.  Some formats behave differently on the GPU than the CPU.  Spark on the CPU " +
         "interprets date formats with unsupported trailing characters as nulls, while Spark on " +
         "the GPU will parse the date with invalid trailing characters. More detail can be found " +
         "at [parsing strings as dates or timestamps]" +
         "(../compatibility.md#parsing-strings-as-dates-or-timestamps).")
      .booleanConf
      .createWithDefault(false)

  val IMPROVED_FLOAT_OPS = conf("spark.rapids.sql.improvedFloatOps.enabled")
    .doc("For some floating point operations spark uses one way to compute the value " +
      "and the underlying cudf implementation can use an improved algorithm. " +
      "In some cases this can result in cudf producing an answer when spark overflows.")
    .booleanConf
    .createWithDefault(true)

  val NEED_DECIMAL_OVERFLOW_GUARANTEES = conf("spark.rapids.sql.decimalOverflowGuarantees")
      .doc("FOR TESTING ONLY. DO NOT USE IN PRODUCTION. Please see the decimal section of " +
          "the compatibility documents for more information on this config.")
      .booleanConf
      .createWithDefault(true)

  val ENABLE_FLOAT_AGG = conf("spark.rapids.sql.variableFloatAgg.enabled")
    .doc("Spark assumes that all operations produce the exact same result each time. " +
      "This is not true for some floating point aggregations, which can produce slightly " +
      "different results on the GPU as the aggregation is done in parallel.  This can enable " +
      "those operations if you know the query is only computing it once.")
    .booleanConf
    .createWithDefault(true)

  val ENABLE_REPLACE_SORTMERGEJOIN = conf("spark.rapids.sql.replaceSortMergeJoin.enabled")
    .doc("Allow replacing sortMergeJoin with HashJoin")
    .booleanConf
    .createWithDefault(true)

  val ENABLE_HASH_OPTIMIZE_SORT = conf("spark.rapids.sql.hashOptimizeSort.enabled")
    .doc("Whether sorts should be inserted after some hashed operations to improve " +
      "output ordering. This can improve output file sizes when saving to columnar formats.")
    .booleanConf
    .createWithDefault(false)

  val ENABLE_CAST_FLOAT_TO_DECIMAL = conf("spark.rapids.sql.castFloatToDecimal.enabled")
    .doc("Casting from floating point types to decimal on the GPU returns results that have " +
      "tiny difference compared to results returned from CPU.")
    .booleanConf
    .createWithDefault(true)

  val ENABLE_CAST_FLOAT_TO_STRING = conf("spark.rapids.sql.castFloatToString.enabled")
    .doc("Casting from floating point types to string on the GPU returns results that have " +
      "a different precision than the default results of Spark.")
    .booleanConf
    .createWithDefault(true)

  val ENABLE_CAST_FLOAT_TO_INTEGRAL_TYPES =
    conf("spark.rapids.sql.castFloatToIntegralTypes.enabled")
      .doc("Casting from floating point types to integral types on the GPU supports a " +
          "slightly different range of values when using Spark 3.1.0 or later. Refer to the CAST " +
          "documentation for more details.")
      .booleanConf
      .createWithDefault(true)

  val ENABLE_CAST_DECIMAL_TO_FLOAT = conf("spark.rapids.sql.castDecimalToFloat.enabled")
      .doc("Casting from decimal to floating point types on the GPU returns results that have " +
          "tiny difference compared to results returned from CPU.")
      .booleanConf
      .createWithDefault(true)

  val ENABLE_CAST_STRING_TO_FLOAT = conf("spark.rapids.sql.castStringToFloat.enabled")
    .doc("When set to true, enables casting from strings to float types (float, double) " +
      "on the GPU. Currently hex values aren't supported on the GPU. Also note that casting from " +
      "string to float types on the GPU returns incorrect results when the string represents any " +
      "number \"1.7976931348623158E308\" <= x < \"1.7976931348623159E308\" " +
      "and \"-1.7976931348623158E308\" >= x > \"-1.7976931348623159E308\" in both these cases " +
      "the GPU returns Double.MaxValue while CPU returns \"+Infinity\" and \"-Infinity\" " +
      "respectively")
    .booleanConf
    .createWithDefault(true)

  val ENABLE_CAST_STRING_TO_TIMESTAMP = conf("spark.rapids.sql.castStringToTimestamp.enabled")
    .doc("When set to true, casting from string to timestamp is supported on the GPU. The GPU " +
      "only supports a subset of formats when casting strings to timestamps. Refer to the CAST " +
      "documentation for more details.")
    .booleanConf
    .createWithDefault(false)

  val HAS_EXTENDED_YEAR_VALUES = conf("spark.rapids.sql.hasExtendedYearValues")
      .doc("Spark 3.2.0+ extended parsing of years in dates and " +
          "timestamps to support the full range of possible values. Prior " +
          "to this it was limited to a positive 4 digit year. The Accelerator does not " +
          "support the extended range yet. This config indicates if your data includes " +
          "this extended range or not, or if you don't care about getting the correct " +
          "values on values with the extended range.")
      .booleanConf
      .createWithDefault(true)

  val ENABLE_INNER_JOIN = conf("spark.rapids.sql.join.inner.enabled")
      .doc("When set to true inner joins are enabled on the GPU")
      .booleanConf
      .createWithDefault(true)

  val ENABLE_CROSS_JOIN = conf("spark.rapids.sql.join.cross.enabled")
      .doc("When set to true cross joins are enabled on the GPU")
      .booleanConf
      .createWithDefault(true)

  val ENABLE_LEFT_OUTER_JOIN = conf("spark.rapids.sql.join.leftOuter.enabled")
      .doc("When set to true left outer joins are enabled on the GPU")
      .booleanConf
      .createWithDefault(true)

  val ENABLE_RIGHT_OUTER_JOIN = conf("spark.rapids.sql.join.rightOuter.enabled")
      .doc("When set to true right outer joins are enabled on the GPU")
      .booleanConf
      .createWithDefault(true)

  val ENABLE_FULL_OUTER_JOIN = conf("spark.rapids.sql.join.fullOuter.enabled")
      .doc("When set to true full outer joins are enabled on the GPU")
      .booleanConf
      .createWithDefault(true)

  val ENABLE_LEFT_SEMI_JOIN = conf("spark.rapids.sql.join.leftSemi.enabled")
      .doc("When set to true left semi joins are enabled on the GPU")
      .booleanConf
      .createWithDefault(true)

  val ENABLE_LEFT_ANTI_JOIN = conf("spark.rapids.sql.join.leftAnti.enabled")
      .doc("When set to true left anti joins are enabled on the GPU")
      .booleanConf
      .createWithDefault(true)

  val ENABLE_EXISTENCE_JOIN = conf("spark.rapids.sql.join.existence.enabled")
      .doc("When set to true existence joins are enabled on the GPU")
      .booleanConf
      .createWithDefault(true)

  val ENABLE_PROJECT_AST = conf("spark.rapids.sql.projectAstEnabled")
      .doc("Enable project operations to use cudf AST expressions when possible.")
      .internal()
      .booleanConf
      .createWithDefault(false)

  val ENABLE_TIERED_PROJECT = conf("spark.rapids.sql.tiered.project.enabled")
      .doc("Enable tiered projections.")
      .internal()
      .booleanConf
      .createWithDefault(true)

  // FILE FORMATS
  val MULTITHREAD_READ_NUM_THREADS = conf("spark.rapids.sql.multiThreadedRead.numThreads")
      .doc("The maximum number of threads on each executor to use for reading small " +
        "files in parallel. This can not be changed at runtime after the executor has " +
        "started. Used with COALESCING and MULTITHREADED readers, see " +
        "spark.rapids.sql.format.parquet.reader.type, " +
        "spark.rapids.sql.format.orc.reader.type, or " +
        "spark.rapids.sql.format.avro.reader.type for a discussion of reader types. " +
        "If it is not set explicitly and spark.executor.cores is set, it will be tried to " +
        "assign value of `max(MULTITHREAD_READ_NUM_THREADS_DEFAULT, spark.executor.cores)`, " +
        s"where MULTITHREAD_READ_NUM_THREADS_DEFAULT = $MULTITHREAD_READ_NUM_THREADS_DEFAULT" +
        ".")
      .startupOnly()
      .commonlyUsed()
      .integerConf
      .checkValue(v => v > 0, "The thread count must be greater than zero.")
      .createWithDefault(MULTITHREAD_READ_NUM_THREADS_DEFAULT)

  val ENABLE_PARQUET = conf("spark.rapids.sql.format.parquet.enabled")
    .doc("When set to false disables all parquet input and output acceleration")
    .booleanConf
    .createWithDefault(true)

  val ENABLE_PARQUET_INT96_WRITE = conf("spark.rapids.sql.format.parquet.writer.int96.enabled")
    .doc("When set to false, disables accelerated parquet write if the " +
      "spark.sql.parquet.outputTimestampType is set to INT96")
    .booleanConf
    .createWithDefault(true)

  object ParquetFooterReaderType extends Enumeration {
    val JAVA, NATIVE, AUTO = Value
  }

  val PARQUET_READER_FOOTER_TYPE =
    conf("spark.rapids.sql.format.parquet.reader.footer.type")
      .doc("In some cases reading the footer of the file is very expensive. Typically this " +
          "happens when there are a large number of columns and relatively few " +
          "of them are being read on a large number of files. " +
          "This provides the ability to use a different path to parse and filter the footer. " +
          "AUTO is the default and decides which path to take using a heuristic. JAVA " +
          "follows closely with what Apache Spark does. NATIVE will parse and " +
          "filter the footer using C++.")
      .stringConf
      .transform(_.toUpperCase(java.util.Locale.ROOT))
      .checkValues(ParquetFooterReaderType.values.map(_.toString))
      .createWithDefault(ParquetFooterReaderType.AUTO.toString)

  // This is an experimental feature now. And eventually, should be enabled or disabled depending
  // on something that we don't know yet but would try to figure out.
  val ENABLE_CPU_BASED_UDF = conf("spark.rapids.sql.rowBasedUDF.enabled")
    .doc("When set to true, optimizes a row-based UDF in a GPU operation by transferring " +
      "only the data it needs between GPU and CPU inside a query operation, instead of falling " +
      "this operation back to CPU. This is an experimental feature, and this config might be " +
      "removed in the future.")
    .booleanConf
    .createWithDefault(false)

  val PARQUET_READER_TYPE = conf("spark.rapids.sql.format.parquet.reader.type")
    .doc("Sets the Parquet reader type. We support different types that are optimized for " +
      "different environments. The original Spark style reader can be selected by setting this " +
      "to PERFILE which individually reads and copies files to the GPU. Loading many small files " +
      "individually has high overhead, and using either COALESCING or MULTITHREADED is " +
      "recommended instead. The COALESCING reader is good when using a local file system where " +
      "the executors are on the same nodes or close to the nodes the data is being read on. " +
      "This reader coalesces all the files assigned to a task into a single host buffer before " +
      "sending it down to the GPU. It copies blocks from a single file into a host buffer in " +
      s"separate threads in parallel, see $MULTITHREAD_READ_NUM_THREADS. " +
      "MULTITHREADED is good for cloud environments where you are reading from a blobstore " +
      "that is totally separate and likely has a higher I/O read cost. Many times the cloud " +
      "environments also get better throughput when you have multiple readers in parallel. " +
      "This reader uses multiple threads to read each file in parallel and each file is sent " +
      "to the GPU separately. This allows the CPU to keep reading while GPU is also doing work. " +
      s"See $MULTITHREAD_READ_NUM_THREADS and " +
      "spark.rapids.sql.format.parquet.multiThreadedRead.maxNumFilesParallel to control " +
      "the number of threads and amount of memory used. " +
      "By default this is set to AUTO so we select the reader we think is best. This will " +
      "either be the COALESCING or the MULTITHREADED based on whether we think the file is " +
      "in the cloud. See spark.rapids.cloudSchemes.")
    .stringConf
    .transform(_.toUpperCase(java.util.Locale.ROOT))
    .checkValues(RapidsReaderType.values.map(_.toString))
    .createWithDefault(RapidsReaderType.AUTO.toString)

  val READER_MULTITHREADED_COMBINE_THRESHOLD =
    conf("spark.rapids.sql.reader.multithreaded.combine.sizeBytes")
      .doc("The target size in bytes to combine multiple small files together when using the " +
        "MULTITHREADED parquet or orc reader. With combine disabled, the MULTITHREADED reader " +
        "reads the files in parallel and sends individual files down to the GPU, but that can " +
        "be inefficient for small files. When combine is enabled, files that are ready within " +
        "spark.rapids.sql.reader.multithreaded.combine.waitTime together, up to this " +
        "threshold size, are combined before sending down to GPU. This can be disabled by " +
        "setting it to 0. Note that combine also will not go over the " +
        "spark.rapids.sql.reader.batchSizeRows or spark.rapids.sql.reader.batchSizeBytes limits.")
      .bytesConf(ByteUnit.BYTE)
      .createWithDefault(64 * 1024 * 1024) // 64M

  val READER_MULTITHREADED_COMBINE_WAIT_TIME =
    conf("spark.rapids.sql.reader.multithreaded.combine.waitTime")
      .doc("When using the multithreaded parquet or orc reader with combine mode, how long " +
        "to wait, in milliseconds, for more files to finish if haven't met the size threshold. " +
        "Note that this will wait this amount of time from when the last file was available, " +
        "so total wait time could be larger then this.")
      .integerConf
      .createWithDefault(200) // ms

  val READER_MULTITHREADED_READ_KEEP_ORDER =
    conf("spark.rapids.sql.reader.multithreaded.read.keepOrder")
      .doc("When using the MULTITHREADED reader, if this is set to true we read " +
        "the files in the same order Spark does, otherwise the order may not be the same. " +
        "Now it is supported only for parquet and orc.")
      .booleanConf
      .createWithDefault(true)

  val PARQUET_MULTITHREADED_COMBINE_THRESHOLD =
    conf("spark.rapids.sql.format.parquet.multithreaded.combine.sizeBytes")
      .doc("The target size in bytes to combine multiple small files together when using the " +
        "MULTITHREADED parquet reader. With combine disabled, the MULTITHREADED reader reads the " +
        "files in parallel and sends individual files down to the GPU, but that can be " +
        "inefficient for small files. When combine is enabled, files that are ready within " +
        "spark.rapids.sql.format.parquet.multithreaded.combine.waitTime together, up to this " +
        "threshold size, are combined before sending down to GPU. This can be disabled by " +
        "setting it to 0. Note that combine also will not go over the " +
        "spark.rapids.sql.reader.batchSizeRows or spark.rapids.sql.reader.batchSizeBytes " +
        s"limits. DEPRECATED: use $READER_MULTITHREADED_COMBINE_THRESHOLD instead.")
      .bytesConf(ByteUnit.BYTE)
      .createOptional

  val PARQUET_MULTITHREADED_COMBINE_WAIT_TIME =
    conf("spark.rapids.sql.format.parquet.multithreaded.combine.waitTime")
      .doc("When using the multithreaded parquet reader with combine mode, how long " +
        "to wait, in milliseconds, for more files to finish if haven't met the size threshold. " +
        "Note that this will wait this amount of time from when the last file was available, " +
        "so total wait time could be larger then this. " +
        s"DEPRECATED: use $READER_MULTITHREADED_COMBINE_WAIT_TIME instead.")
      .integerConf
      .createOptional

  val PARQUET_MULTITHREADED_READ_KEEP_ORDER =
    conf("spark.rapids.sql.format.parquet.multithreaded.read.keepOrder")
      .doc("When using the MULTITHREADED reader, if this is set to true we read " +
        "the files in the same order Spark does, otherwise the order may not be the same. " +
        s"DEPRECATED: use $READER_MULTITHREADED_READ_KEEP_ORDER instead.")
      .booleanConf
      .createOptional

  /** List of schemes that are always considered cloud storage schemes */
  private lazy val DEFAULT_CLOUD_SCHEMES =
    Seq("abfs", "abfss", "dbfs", "gs", "s3", "s3a", "s3n", "wasbs", "cosn")

  val CLOUD_SCHEMES = conf("spark.rapids.cloudSchemes")
    .doc("Comma separated list of additional URI schemes that are to be considered cloud based " +
      s"filesystems. Schemes already included: ${DEFAULT_CLOUD_SCHEMES.mkString(", ")}. Cloud " +
      "based stores generally would be total separate from the executors and likely have a " +
      "higher I/O read cost. Many times the cloud filesystems also get better throughput when " +
      "you have multiple readers in parallel. This is used with " +
      "spark.rapids.sql.format.parquet.reader.type")
    .commonlyUsed()
    .stringConf
    .toSequence
    .createOptional

  val PARQUET_MULTITHREAD_READ_NUM_THREADS =
    conf("spark.rapids.sql.format.parquet.multiThreadedRead.numThreads")
      .doc("The maximum number of threads, on the executor, to use for reading small " +
        "Parquet files in parallel. This can not be changed at runtime after the executor has " +
        "started. Used with COALESCING and MULTITHREADED reader, see " +
        s"$PARQUET_READER_TYPE. DEPRECATED: use $MULTITHREAD_READ_NUM_THREADS")
      .startupOnly()
      .integerConf
      .createOptional

  val PARQUET_MULTITHREAD_READ_MAX_NUM_FILES_PARALLEL =
    conf("spark.rapids.sql.format.parquet.multiThreadedRead.maxNumFilesParallel")
      .doc("A limit on the maximum number of files per task processed in parallel on the CPU " +
        "side before the file is sent to the GPU. This affects the amount of host memory used " +
        "when reading the files in parallel. Used with MULTITHREADED reader, see " +
        s"$PARQUET_READER_TYPE.")
      .integerConf
      .checkValue(v => v > 0, "The maximum number of files must be greater than 0.")
      .createWithDefault(Integer.MAX_VALUE)

  val ENABLE_PARQUET_READ = conf("spark.rapids.sql.format.parquet.read.enabled")
    .doc("When set to false disables parquet input acceleration")
    .booleanConf
    .createWithDefault(true)

  val ENABLE_PARQUET_WRITE = conf("spark.rapids.sql.format.parquet.write.enabled")
    .doc("When set to false disables parquet output acceleration")
    .booleanConf
    .createWithDefault(true)

  val ENABLE_ORC = conf("spark.rapids.sql.format.orc.enabled")
    .doc("When set to false disables all orc input and output acceleration")
    .booleanConf
    .createWithDefault(true)

  val ENABLE_ORC_READ = conf("spark.rapids.sql.format.orc.read.enabled")
    .doc("When set to false disables orc input acceleration")
    .booleanConf
    .createWithDefault(true)

  val ENABLE_ORC_WRITE = conf("spark.rapids.sql.format.orc.write.enabled")
    .doc("When set to false disables orc output acceleration")
    .booleanConf
    .createWithDefault(true)

  val ENABLE_ORC_FLOAT_TYPES_TO_STRING =
    conf("spark.rapids.sql.format.orc.floatTypesToString.enable")
    .doc("When reading an ORC file, the source data schemas(schemas of ORC file) may differ " +
      "from the target schemas (schemas of the reader), we need to handle the castings from " +
      "source type to target type. Since float/double numbers in GPU have different precision " +
      "with CPU, when casting float/double to string, the result of GPU is different from " +
      "result of CPU spark. Its default value is `true` (this means the strings result will " +
      "differ from result of CPU). If it's set `false` explicitly and there exists casting " +
      "from float/double to string in the job, then such behavior will cause an exception, " +
      "and the job will fail.")
    .booleanConf
    .createWithDefault(true)

  val ORC_READER_TYPE = conf("spark.rapids.sql.format.orc.reader.type")
    .doc("Sets the ORC reader type. We support different types that are optimized for " +
      "different environments. The original Spark style reader can be selected by setting this " +
      "to PERFILE which individually reads and copies files to the GPU. Loading many small files " +
      "individually has high overhead, and using either COALESCING or MULTITHREADED is " +
      "recommended instead. The COALESCING reader is good when using a local file system where " +
      "the executors are on the same nodes or close to the nodes the data is being read on. " +
      "This reader coalesces all the files assigned to a task into a single host buffer before " +
      "sending it down to the GPU. It copies blocks from a single file into a host buffer in " +
      s"separate threads in parallel, see $MULTITHREAD_READ_NUM_THREADS. " +
      "MULTITHREADED is good for cloud environments where you are reading from a blobstore " +
      "that is totally separate and likely has a higher I/O read cost. Many times the cloud " +
      "environments also get better throughput when you have multiple readers in parallel. " +
      "This reader uses multiple threads to read each file in parallel and each file is sent " +
      "to the GPU separately. This allows the CPU to keep reading while GPU is also doing work. " +
      s"See $MULTITHREAD_READ_NUM_THREADS and " +
      "spark.rapids.sql.format.orc.multiThreadedRead.maxNumFilesParallel to control " +
      "the number of threads and amount of memory used. " +
      "By default this is set to AUTO so we select the reader we think is best. This will " +
      "either be the COALESCING or the MULTITHREADED based on whether we think the file is " +
      "in the cloud. See spark.rapids.cloudSchemes.")
    .stringConf
    .transform(_.toUpperCase(java.util.Locale.ROOT))
    .checkValues(RapidsReaderType.values.map(_.toString))
    .createWithDefault(RapidsReaderType.AUTO.toString)

  val ORC_MULTITHREAD_READ_NUM_THREADS =
    conf("spark.rapids.sql.format.orc.multiThreadedRead.numThreads")
      .doc("The maximum number of threads, on the executor, to use for reading small " +
        "ORC files in parallel. This can not be changed at runtime after the executor has " +
        "started. Used with MULTITHREADED reader, see " +
        s"$ORC_READER_TYPE. DEPRECATED: use $MULTITHREAD_READ_NUM_THREADS")
      .startupOnly()
      .integerConf
      .createOptional

  val ORC_MULTITHREAD_READ_MAX_NUM_FILES_PARALLEL =
    conf("spark.rapids.sql.format.orc.multiThreadedRead.maxNumFilesParallel")
      .doc("A limit on the maximum number of files per task processed in parallel on the CPU " +
        "side before the file is sent to the GPU. This affects the amount of host memory used " +
        "when reading the files in parallel. Used with MULTITHREADED reader, see " +
        s"$ORC_READER_TYPE.")
      .integerConf
      .checkValue(v => v > 0, "The maximum number of files must be greater than 0.")
      .createWithDefault(Integer.MAX_VALUE)

  val ENABLE_CSV = conf("spark.rapids.sql.format.csv.enabled")
    .doc("When set to false disables all csv input and output acceleration. " +
      "(only input is currently supported anyways)")
    .booleanConf
    .createWithDefault(true)

  val ENABLE_CSV_READ = conf("spark.rapids.sql.format.csv.read.enabled")
    .doc("When set to false disables csv input acceleration")
    .booleanConf
    .createWithDefault(true)

  val ENABLE_READ_CSV_FLOATS = conf("spark.rapids.sql.csv.read.float.enabled")
    .doc("CSV reading is not 100% compatible when reading floats.")
    .booleanConf
    .createWithDefault(true)

  val ENABLE_READ_CSV_DOUBLES = conf("spark.rapids.sql.csv.read.double.enabled")
    .doc("CSV reading is not 100% compatible when reading doubles.")
    .booleanConf
    .createWithDefault(true)

  val ENABLE_READ_CSV_DECIMALS = conf("spark.rapids.sql.csv.read.decimal.enabled")
    .doc("CSV reading is not 100% compatible when reading decimals.")
    .booleanConf
    .createWithDefault(false)

  val ENABLE_JSON = conf("spark.rapids.sql.format.json.enabled")
    .doc("When set to true enables all json input and output acceleration. " +
      "(only input is currently supported anyways)")
    .booleanConf
    .createWithDefault(false)

  val ENABLE_JSON_READ = conf("spark.rapids.sql.format.json.read.enabled")
    .doc("When set to true enables json input acceleration")
    .booleanConf
    .createWithDefault(false)

  val ENABLE_READ_JSON_FLOATS = conf("spark.rapids.sql.json.read.float.enabled")
    .doc("JSON reading is not 100% compatible when reading floats.")
    .booleanConf
    .createWithDefault(true)

  val ENABLE_READ_JSON_DOUBLES = conf("spark.rapids.sql.json.read.double.enabled")
    .doc("JSON reading is not 100% compatible when reading doubles.")
    .booleanConf
    .createWithDefault(true)

  val ENABLE_READ_JSON_DECIMALS = conf("spark.rapids.sql.json.read.decimal.enabled")
    .doc("JSON reading is not 100% compatible when reading decimals.")
    .booleanConf
    .createWithDefault(false)

  val ENABLE_AVRO = conf("spark.rapids.sql.format.avro.enabled")
    .doc("When set to true enables all avro input and output acceleration. " +
      "(only input is currently supported anyways)")
    .booleanConf
    .createWithDefault(false)

  val ENABLE_AVRO_READ = conf("spark.rapids.sql.format.avro.read.enabled")
    .doc("When set to true enables avro input acceleration")
    .booleanConf
    .createWithDefault(false)

  val AVRO_READER_TYPE = conf("spark.rapids.sql.format.avro.reader.type")
    .doc("Sets the Avro reader type. We support different types that are optimized for " +
      "different environments. The original Spark style reader can be selected by setting this " +
      "to PERFILE which individually reads and copies files to the GPU. Loading many small files " +
      "individually has high overhead, and using either COALESCING or MULTITHREADED is " +
      "recommended instead. The COALESCING reader is good when using a local file system where " +
      "the executors are on the same nodes or close to the nodes the data is being read on. " +
      "This reader coalesces all the files assigned to a task into a single host buffer before " +
      "sending it down to the GPU. It copies blocks from a single file into a host buffer in " +
      s"separate threads in parallel, see $MULTITHREAD_READ_NUM_THREADS. " +
      "MULTITHREADED is good for cloud environments where you are reading from a blobstore " +
      "that is totally separate and likely has a higher I/O read cost. Many times the cloud " +
      "environments also get better throughput when you have multiple readers in parallel. " +
      "This reader uses multiple threads to read each file in parallel and each file is sent " +
      "to the GPU separately. This allows the CPU to keep reading while GPU is also doing work. " +
      s"See $MULTITHREAD_READ_NUM_THREADS and " +
      "spark.rapids.sql.format.avro.multiThreadedRead.maxNumFilesParallel to control " +
      "the number of threads and amount of memory used. " +
      "By default this is set to AUTO so we select the reader we think is best. This will " +
      "either be the COALESCING or the MULTITHREADED based on whether we think the file is " +
      "in the cloud. See spark.rapids.cloudSchemes.")
    .stringConf
    .transform(_.toUpperCase(java.util.Locale.ROOT))
    .checkValues(RapidsReaderType.values.map(_.toString))
    .createWithDefault(RapidsReaderType.AUTO.toString)

  val AVRO_MULTITHREAD_READ_NUM_THREADS =
    conf("spark.rapids.sql.format.avro.multiThreadedRead.numThreads")
      .doc("The maximum number of threads, on one executor, to use for reading small " +
        "Avro files in parallel. This can not be changed at runtime after the executor has " +
        "started. Used with MULTITHREADED reader, see " +
        s"$AVRO_READER_TYPE. DEPRECATED: use $MULTITHREAD_READ_NUM_THREADS")
      .startupOnly()
      .integerConf
      .createOptional

  val AVRO_MULTITHREAD_READ_MAX_NUM_FILES_PARALLEL =
    conf("spark.rapids.sql.format.avro.multiThreadedRead.maxNumFilesParallel")
      .doc("A limit on the maximum number of files per task processed in parallel on the CPU " +
        "side before the file is sent to the GPU. This affects the amount of host memory used " +
        "when reading the files in parallel. Used with MULTITHREADED reader, see " +
        s"$AVRO_READER_TYPE.")
      .integerConf
      .checkValue(v => v > 0, "The maximum number of files must be greater than 0.")
      .createWithDefault(Integer.MAX_VALUE)

  val ENABLE_DELTA_WRITE = conf("spark.rapids.sql.format.delta.write.enabled")
      .doc("When set to false disables Delta Lake output acceleration.")
      .booleanConf
      .createWithDefault(true)

  val ENABLE_ICEBERG = conf("spark.rapids.sql.format.iceberg.enabled")
    .doc("When set to false disables all Iceberg acceleration")
    .booleanConf
    .createWithDefault(true)

  val ENABLE_ICEBERG_READ = conf("spark.rapids.sql.format.iceberg.read.enabled")
    .doc("When set to false disables Iceberg input acceleration")
    .booleanConf
    .createWithDefault(true)

  val ENABLE_HIVE_TEXT: ConfEntryWithDefault[Boolean] =
    conf("spark.rapids.sql.format.hive.text.enabled")
      .doc("When set to false disables Hive text table acceleration")
      .booleanConf
      .createWithDefault(true)

  val ENABLE_HIVE_TEXT_READ: ConfEntryWithDefault[Boolean] =
    conf("spark.rapids.sql.format.hive.text.read.enabled")
      .doc("When set to false disables Hive text table read acceleration")
      .booleanConf
      .createWithDefault(true)

  val ENABLE_HIVE_TEXT_WRITE: ConfEntryWithDefault[Boolean] =
    conf("spark.rapids.sql.format.hive.text.write.enabled")
      .doc("When set to false disables Hive text table write acceleration")
      .booleanConf
      .createWithDefault(false)

  val ENABLE_READ_HIVE_FLOATS = conf("spark.rapids.sql.format.hive.text.read.float.enabled")
      .doc("Hive text file reading is not 100% compatible when reading floats.")
      .booleanConf
      .createWithDefault(true)

  val ENABLE_READ_HIVE_DOUBLES = conf("spark.rapids.sql.format.hive.text.read.double.enabled")
      .doc("Hive text file reading is not 100% compatible when reading doubles.")
      .booleanConf
      .createWithDefault(true)

  val ENABLE_READ_HIVE_DECIMALS = conf("spark.rapids.sql.format.hive.text.read.decimal.enabled")
      .doc("Hive text file reading is not 100% compatible when reading decimals. Hive has " +
          "more limitations on what is valid compared to the GPU implementation in some corner " +
          "cases. See https://github.com/NVIDIA/spark-rapids/issues/7246")
      .booleanConf
      .createWithDefault(true)

  val ENABLE_RANGE_WINDOW_BYTES = conf("spark.rapids.sql.window.range.byte.enabled")
    .doc("When the order-by column of a range based window is byte type and " +
      "the range boundary calculated for a value has overflow, CPU and GPU will get " +
      "the different results. When set to false disables the range window acceleration for the " +
      "byte type order-by column")
    .booleanConf
    .createWithDefault(false)

  val ENABLE_RANGE_WINDOW_SHORT = conf("spark.rapids.sql.window.range.short.enabled")
    .doc("When the order-by column of a range based window is short type and " +
      "the range boundary calculated for a value has overflow, CPU and GPU will get " +
      "the different results. When set to false disables the range window acceleration for the " +
      "short type order-by column")
    .booleanConf
    .createWithDefault(false)

  val ENABLE_RANGE_WINDOW_INT = conf("spark.rapids.sql.window.range.int.enabled")
    .doc("When the order-by column of a range based window is int type and " +
      "the range boundary calculated for a value has overflow, CPU and GPU will get " +
      "the different results. When set to false disables the range window acceleration for the " +
      "int type order-by column")
    .booleanConf
    .createWithDefault(true)

  val ENABLE_RANGE_WINDOW_LONG = conf("spark.rapids.sql.window.range.long.enabled")
    .doc("When the order-by column of a range based window is long type and " +
      "the range boundary calculated for a value has overflow, CPU and GPU will get " +
      "the different results. When set to false disables the range window acceleration for the " +
      "long type order-by column")
    .booleanConf
    .createWithDefault(true)

  val ENABLE_RANGE_WINDOW_FLOAT: ConfEntryWithDefault[Boolean] =
    conf("spark.rapids.sql.window.range.float.enabled")
      .doc("When set to false, this disables the range window acceleration for the " +
        "FLOAT type order-by column")
      .booleanConf
      .createWithDefault(true)

  val ENABLE_RANGE_WINDOW_DOUBLE: ConfEntryWithDefault[Boolean] =
    conf("spark.rapids.sql.window.range.double.enabled")
      .doc("When set to false, this disables the range window acceleration for the " +
        "double type order-by column")
      .booleanConf
      .createWithDefault(true)

  val ENABLE_RANGE_WINDOW_DECIMAL: ConfEntryWithDefault[Boolean] =
    conf("spark.rapids.sql.window.range.decimal.enabled")
    .doc("When set to false, this disables the range window acceleration for the " +
      "DECIMAL type order-by column")
    .booleanConf
    .createWithDefault(true)

  val ENABLE_SINGLE_PASS_PARTIAL_SORT_AGG: ConfEntryWithDefault[Boolean] =
    conf("spark.rapids.sql.agg.singlePassPartialSortEnabled")
    .doc("Enable or disable a single pass partial sort optimization where if a heuristic " +
        "indicates it would be good we pre-sort the data before a partial agg and then " +
        "do the agg in a single pass with no merge, so there is no spilling")
    .internal()
    .booleanConf
    .createWithDefault(true)

  val FORCE_SINGLE_PASS_PARTIAL_SORT_AGG: ConfEntryWithDefault[Boolean] =
    conf("spark.rapids.sql.agg.forceSinglePassPartialSort")
    .doc("Force a single pass partial sort agg to happen in all cases that it could, " +
        "no matter what the heuristic says. This is really just for testing.")
    .internal()
    .booleanConf
    .createWithDefault(false)

  val ENABLE_REGEXP = conf("spark.rapids.sql.regexp.enabled")
    .doc("Specifies whether supported regular expressions will be evaluated on the GPU. " +
      "Unsupported expressions will fall back to CPU. However, there are some known edge cases " +
      "that will still execute on GPU and produce incorrect results and these are documented in " +
      "the compatibility guide. Setting this config to false will make all regular expressions " +
      "run on the CPU instead.")
    .booleanConf
    .createWithDefault(true)

  val REGEXP_MAX_STATE_MEMORY_BYTES = conf("spark.rapids.sql.regexp.maxStateMemoryBytes")
    .doc("Specifies the maximum memory on GPU to be used for regular expressions." +
      "The memory usage is an estimate based on an upper-bound approximation on the " +
      "complexity of the regular expression. Note that the actual memory usage may " +
      "still be higher than this estimate depending on the number of rows in the data" +
      "column and the input strings themselves. It is recommended to not set this to " +
      s"more than 3 times ${GPU_BATCH_SIZE_BYTES.key}")
    .bytesConf(ByteUnit.BYTE)
    .createWithDefault(Integer.MAX_VALUE)

  // INTERNAL TEST AND DEBUG CONFIGS

  val TEST_RETRY_OOM_INJECTION_ENABLED = conf("spark.rapids.sql.test.injectRetryOOM")
    .doc("Only to be used in tests. If enabled the retry iterator will inject a RetryOOM " +
         "once per invocation.")
    .internal()
    .booleanConf
    .createWithDefault(false)

  val TEST_CONF = conf("spark.rapids.sql.test.enabled")
    .doc("Intended to be used by unit tests, if enabled all operations must run on the " +
      "GPU or an error happens.")
    .internal()
    .booleanConf
    .createWithDefault(false)

  val TEST_ALLOWED_NONGPU = conf("spark.rapids.sql.test.allowedNonGpu")
    .doc("Comma separate string of exec or expression class names that are allowed " +
      "to not be GPU accelerated for testing.")
    .internal()
    .stringConf
    .toSequence
    .createWithDefault(Nil)

  val TEST_VALIDATE_EXECS_ONGPU = conf("spark.rapids.sql.test.validateExecsInGpuPlan")
    .doc("Comma separate string of exec class names to validate they " +
      "are GPU accelerated. Used for testing.")
    .internal()
    .stringConf
    .toSequence
    .createWithDefault(Nil)

  val HASH_SUB_PARTITION_TEST_ENABLED = conf("spark.rapids.sql.test.subPartitioning.enabled")
    .doc("Setting to true will force hash joins to use the sub-partitioning algorithm if " +
      s"${TEST_CONF.key} is also enabled, while false means always disabling it. This is " +
      "intended for tests. Do not set any value under production environments, since it " +
      "will override the default behavior that will choose one automatically according to " +
      "the input batch size")
    .internal()
    .booleanConf
    .createOptional

  val LOG_TRANSFORMATIONS = conf("spark.rapids.sql.debug.logTransformations")
    .doc("When enabled, all query transformations will be logged.")
    .internal()
    .booleanConf
    .createWithDefault(false)

  val PARQUET_DEBUG_DUMP_PREFIX = conf("spark.rapids.sql.parquet.debug.dumpPrefix")
    .doc("A path prefix where Parquet split file data is dumped for debugging.")
    .internal()
    .stringConf
    .createWithDefault(null)

  val ORC_DEBUG_DUMP_PREFIX = conf("spark.rapids.sql.orc.debug.dumpPrefix")
    .doc("A path prefix where ORC split file data is dumped for debugging.")
    .internal()
    .stringConf
    .createWithDefault(null)

  val AVRO_DEBUG_DUMP_PREFIX = conf("spark.rapids.sql.avro.debug.dumpPrefix")
    .doc("A path prefix where AVRO split file data is dumped for debugging.")
    .internal()
    .stringConf
    .createWithDefault(null)

  val HASH_AGG_REPLACE_MODE = conf("spark.rapids.sql.hashAgg.replaceMode")
    .doc("Only when hash aggregate exec has these modes (\"all\" by default): " +
      "\"all\" (try to replace all aggregates, default), " +
      "\"complete\" (exclusively replace complete aggregates), " +
      "\"partial\" (exclusively replace partial aggregates), " +
      "\"final\" (exclusively replace final aggregates)." +
      " These modes can be connected with &(AND) or |(OR) to form sophisticated patterns.")
    .internal()
    .stringConf
    .createWithDefault("all")

  val PARTIAL_MERGE_DISTINCT_ENABLED = conf("spark.rapids.sql.partialMerge.distinct.enabled")
    .doc("Enables aggregates that are in PartialMerge mode to run on the GPU if true")
    .internal()
    .booleanConf
    .createWithDefault(true)

  val SHUFFLE_MANAGER_ENABLED = conf("spark.rapids.shuffle.enabled")
    .doc("Enable or disable the RAPIDS Shuffle Manager at runtime. " +
      "The [RAPIDS Shuffle Manager](rapids-shuffle.md) must " +
      "already be configured. When set to `false`, the built-in Spark shuffle will be used. ")
    .booleanConf
    .createWithDefault(true)

  object RapidsShuffleManagerMode extends Enumeration {
    val UCX, CACHE_ONLY, MULTITHREADED = Value
  }

  val SHUFFLE_MANAGER_MODE = conf("spark.rapids.shuffle.mode")
    .doc("RAPIDS Shuffle Manager mode. " +
      "\"MULTITHREADED\": shuffle file writes and reads are parallelized using a thread pool. " +
      "\"UCX\": (requires UCX installation) uses accelerated transports for " +
      "transferring shuffle blocks. " +
      "\"CACHE_ONLY\": use when running a single executor, for short-circuit cached " +
      "shuffle (for testing purposes).")
    .startupOnly()
    .stringConf
    .checkValues(RapidsShuffleManagerMode.values.map(_.toString))
    .createWithDefault(RapidsShuffleManagerMode.MULTITHREADED.toString)

  val SHUFFLE_TRANSPORT_EARLY_START = conf("spark.rapids.shuffle.transport.earlyStart")
    .doc("Enable early connection establishment for RAPIDS Shuffle")
    .startupOnly()
    .booleanConf
    .createWithDefault(true)

  val SHUFFLE_TRANSPORT_EARLY_START_HEARTBEAT_INTERVAL =
    conf("spark.rapids.shuffle.transport.earlyStart.heartbeatInterval")
      .doc("Shuffle early start heartbeat interval (milliseconds). " +
        "Executors will send a heartbeat RPC message to the driver at this interval")
      .startupOnly()
      .integerConf
      .createWithDefault(5000)

  val SHUFFLE_TRANSPORT_EARLY_START_HEARTBEAT_TIMEOUT =
    conf("spark.rapids.shuffle.transport.earlyStart.heartbeatTimeout")
      .doc(s"Shuffle early start heartbeat timeout (milliseconds). " +
        s"Executors that don't heartbeat within this timeout will be considered stale. " +
        s"This timeout must be higher than the value for " +
        s"${SHUFFLE_TRANSPORT_EARLY_START_HEARTBEAT_INTERVAL.key}")
      .startupOnly()
      .integerConf
      .createWithDefault(10000)

  val SHUFFLE_TRANSPORT_CLASS_NAME = conf("spark.rapids.shuffle.transport.class")
    .doc("The class of the specific RapidsShuffleTransport to use during the shuffle.")
    .internal()
    .startupOnly()
    .stringConf
    .createWithDefault("com.nvidia.spark.rapids.shuffle.ucx.UCXShuffleTransport")

  val SHUFFLE_TRANSPORT_MAX_RECEIVE_INFLIGHT_BYTES =
    conf("spark.rapids.shuffle.transport.maxReceiveInflightBytes")
      .doc("Maximum aggregate amount of bytes that be fetched at any given time from peers " +
        "during shuffle")
      .startupOnly()
      .bytesConf(ByteUnit.BYTE)
      .createWithDefault(1024 * 1024 * 1024)

  val SHUFFLE_UCX_ACTIVE_MESSAGES_FORCE_RNDV =
    conf("spark.rapids.shuffle.ucx.activeMessages.forceRndv")
      .doc("Set to true to force 'rndv' mode for all UCX Active Messages. " +
        "This should only be required with UCX 1.10.x. UCX 1.11.x deployments should " +
        "set to false.")
      .startupOnly()
      .booleanConf
      .createWithDefault(false)

  val SHUFFLE_UCX_USE_WAKEUP = conf("spark.rapids.shuffle.ucx.useWakeup")
    .doc("When set to true, use UCX's event-based progress (epoll) in order to wake up " +
      "the progress thread when needed, instead of a hot loop.")
    .startupOnly()
    .booleanConf
    .createWithDefault(true)

  val SHUFFLE_UCX_LISTENER_START_PORT = conf("spark.rapids.shuffle.ucx.listenerStartPort")
    .doc("Starting port to try to bind the UCX listener.")
    .internal()
    .startupOnly()
    .integerConf
    .createWithDefault(0)

  val SHUFFLE_UCX_MGMT_SERVER_HOST = conf("spark.rapids.shuffle.ucx.managementServerHost")
    .doc("The host to be used to start the management server")
    .startupOnly()
    .stringConf
    .createWithDefault(null)

  val SHUFFLE_UCX_MGMT_CONNECTION_TIMEOUT =
    conf("spark.rapids.shuffle.ucx.managementConnectionTimeout")
    .doc("The timeout for client connections to a remote peer")
    .internal()
    .startupOnly()
    .integerConf
    .createWithDefault(0)

  val SHUFFLE_UCX_BOUNCE_BUFFERS_SIZE = conf("spark.rapids.shuffle.ucx.bounceBuffers.size")
    .doc("The size of bounce buffer to use in bytes. Note that this size will be the same " +
      "for device and host memory")
    .internal()
    .startupOnly()
    .bytesConf(ByteUnit.BYTE)
    .createWithDefault(4 * 1024  * 1024)

  val SHUFFLE_UCX_BOUNCE_BUFFERS_DEVICE_COUNT =
    conf("spark.rapids.shuffle.ucx.bounceBuffers.device.count")
    .doc("The number of bounce buffers to pre-allocate from device memory")
    .internal()
    .startupOnly()
    .integerConf
    .createWithDefault(32)

  val SHUFFLE_UCX_BOUNCE_BUFFERS_HOST_COUNT =
    conf("spark.rapids.shuffle.ucx.bounceBuffers.host.count")
    .doc("The number of bounce buffers to pre-allocate from host memory")
    .internal()
    .startupOnly()
    .integerConf
    .createWithDefault(32)

  val SHUFFLE_MAX_CLIENT_THREADS = conf("spark.rapids.shuffle.maxClientThreads")
    .doc("The maximum number of threads that the shuffle client should be allowed to start")
    .internal()
    .startupOnly()
    .integerConf
    .createWithDefault(50)

  val SHUFFLE_MAX_CLIENT_TASKS = conf("spark.rapids.shuffle.maxClientTasks")
    .doc("The maximum number of tasks shuffle clients will queue before adding threads " +
      s"(up to spark.rapids.shuffle.maxClientThreads), or slowing down the transport")
    .internal()
    .startupOnly()
    .integerConf
    .createWithDefault(100)

  val SHUFFLE_CLIENT_THREAD_KEEPALIVE = conf("spark.rapids.shuffle.clientThreadKeepAlive")
    .doc("The number of seconds that the ThreadPoolExecutor will allow an idle client " +
      "shuffle thread to stay alive, before reclaiming.")
    .internal()
    .startupOnly()
    .integerConf
    .createWithDefault(30)

  val SHUFFLE_MAX_SERVER_TASKS = conf("spark.rapids.shuffle.maxServerTasks")
    .doc("The maximum number of tasks the shuffle server will queue up for its thread")
    .internal()
    .startupOnly()
    .integerConf
    .createWithDefault(1000)

  val SHUFFLE_MAX_METADATA_SIZE = conf("spark.rapids.shuffle.maxMetadataSize")
    .doc("The maximum size of a metadata message that the shuffle plugin will keep in its " +
      "direct message pool. ")
    .internal()
    .startupOnly()
    .bytesConf(ByteUnit.BYTE)
    .createWithDefault(500 * 1024)

  val SHUFFLE_COMPRESSION_CODEC = conf("spark.rapids.shuffle.compression.codec")
      .doc("The GPU codec used to compress shuffle data when using RAPIDS shuffle. " +
          "Supported codecs: lz4, copy, none")
      .internal()
      .startupOnly()
      .stringConf
      .createWithDefault("none")

  val SHUFFLE_COMPRESSION_LZ4_CHUNK_SIZE = conf("spark.rapids.shuffle.compression.lz4.chunkSize")
    .doc("A configurable chunk size to use when compressing with LZ4.")
    .internal()
    .startupOnly()
    .bytesConf(ByteUnit.BYTE)
    .createWithDefault(64 * 1024)

  val SHUFFLE_MULTITHREADED_MAX_BYTES_IN_FLIGHT =
    conf("spark.rapids.shuffle.multiThreaded.maxBytesInFlight")
      .doc("The size limit, in bytes, that the RAPIDS shuffle manager configured in " +
          "\"MULTITHREADED\" mode will allow to be deserialized concurrently per task. This is " +
        "also the maximum amount of memory that will be used per task. This should ideally be " +
        "at least the same size as the batch size so we don't have to wait to process a " +
        "single batch.")
      .startupOnly()
      .bytesConf(ByteUnit.BYTE)
      .createWithDefault(Integer.MAX_VALUE)

  val SHUFFLE_MULTITHREADED_WRITER_THREADS =
    conf("spark.rapids.shuffle.multiThreaded.writer.threads")
      .doc("The number of threads to use for writing shuffle blocks per executor in the " +
          "RAPIDS shuffle manager configured in \"MULTITHREADED\" mode. " +
          "There are two special values: " +
          "0 = feature is disabled, falls back to Spark built-in shuffle writer; " +
          "1 = our implementation of Spark's built-in shuffle writer with extra metrics.")
      .startupOnly()
      .integerConf
      .createWithDefault(20)

  val SHUFFLE_MULTITHREADED_READER_THREADS =
    conf("spark.rapids.shuffle.multiThreaded.reader.threads")
        .doc("The number of threads to use for reading shuffle blocks per executor in the " +
            "RAPIDS shuffle manager configured in \"MULTITHREADED\" mode. " +
            "There are two special values: " +
            "0 = feature is disabled, falls back to Spark built-in shuffle reader; " +
            "1 = our implementation of Spark's built-in shuffle reader with extra metrics.")
        .startupOnly()
        .integerConf
        .createWithDefault(20)

  // ALLUXIO CONFIGS
  val ALLUXIO_MASTER = conf("spark.rapids.alluxio.master")
    .doc("The Alluxio master hostname. If not set, read Alluxio master URL from " +
      "spark.rapids.alluxio.home locally. This config is useful when Alluxio master " +
      "and Spark driver are not co-located.")
    .startupOnly()
    .stringConf
    .createWithDefault("")

  val ALLUXIO_MASTER_PORT = conf("spark.rapids.alluxio.master.port")
    .doc("The Alluxio master port. If not set, read Alluxio master port from " +
      "spark.rapids.alluxio.home locally. This config is useful when Alluxio master " +
      "and Spark driver are not co-located.")
    .startupOnly()
    .integerConf
    .createWithDefault(19998)

  val ALLUXIO_HOME = conf("spark.rapids.alluxio.home")
    .doc("The Alluxio installation home path or link to the installation home path. ")
    .startupOnly()
    .stringConf
    .createWithDefault("/opt/alluxio")

  val ALLUXIO_PATHS_REPLACE = conf("spark.rapids.alluxio.pathsToReplace")
    .doc("List of paths to be replaced with corresponding Alluxio scheme. " +
      "E.g. when configure is set to " +
      "\"s3://foo->alluxio://0.1.2.3:19998/foo,gs://bar->alluxio://0.1.2.3:19998/bar\", " +
      "it means: " +
      "\"s3://foo/a.csv\" will be replaced to \"alluxio://0.1.2.3:19998/foo/a.csv\" and " +
      "\"gs://bar/b.csv\" will be replaced to \"alluxio://0.1.2.3:19998/bar/b.csv\". " +
      "To use this config, you have to mount the buckets to Alluxio by yourself. " +
      "If you set this config, spark.rapids.alluxio.automount.enabled won't be valid.")
    .startupOnly()
    .stringConf
    .toSequence
    .createOptional

  val ALLUXIO_AUTOMOUNT_ENABLED = conf("spark.rapids.alluxio.automount.enabled")
    .doc("Enable the feature of auto mounting the cloud storage to Alluxio. " +
      "It requires the Alluxio master is the same node of Spark driver node. " +
      "The Alluxio master's host and port will be read from alluxio.master.hostname and " +
      "alluxio.master.rpc.port(default: 19998) from ALLUXIO_HOME/conf/alluxio-site.properties, " +
      "then replace a cloud path which matches spark.rapids.alluxio.bucket.regex like " +
      "\"s3://bar/b.csv\" to \"alluxio://0.1.2.3:19998/bar/b.csv\", " +
      "and the bucket \"s3://bar\" will be mounted to \"/bar\" in Alluxio automatically.")
    .booleanConf
    .createWithDefault(false)

  val ALLUXIO_BUCKET_REGEX = conf("spark.rapids.alluxio.bucket.regex")
    .doc("A regex to decide which bucket should be auto-mounted to Alluxio. " +
      "E.g. when setting as \"^s3://bucket.*\", " +
      "the bucket which starts with \"s3://bucket\" will be mounted to Alluxio " +
      "and the path \"s3://bucket-foo/a.csv\" will be replaced to " +
      "\"alluxio://0.1.2.3:19998/bucket-foo/a.csv\". " +
      "It's only valid when setting spark.rapids.alluxio.automount.enabled=true. " +
      "The default value matches all the buckets in \"s3://\" or \"s3a://\" scheme.")
    .stringConf
    .createWithDefault("^s3a{0,1}://.*")

  val ALLUXIO_USER = conf("spark.rapids.alluxio.user")
      .doc("Alluxio user is set on the Alluxio client, " +
          "which is used to mount or get information. " +
          "By default it should be the user that running the Alluxio processes. " +
          "The default value is ubuntu.")
      .stringConf
      .createWithDefault("ubuntu")

  val ALLUXIO_REPLACEMENT_ALGO = conf("spark.rapids.alluxio.replacement.algo")
    .doc("The algorithm used when replacing the UFS path with the Alluxio path. CONVERT_TIME " +
      "and TASK_TIME are the valid options. CONVERT_TIME indicates that we do it " +
      "when we convert it to a GPU file read, this has extra overhead of creating an entirely " +
      "new file index, which requires listing the files and getting all new file info from " +
      "Alluxio. TASK_TIME replaces the path as late as possible inside of the task. " +
      "By waiting and replacing it at task time, it just replaces " +
      "the path without fetching the file information again, this is faster " +
      "but doesn't update locality information if that has a bit impact on performance.")
    .stringConf
    .checkValues(Set("CONVERT_TIME", "TASK_TIME"))
    .createWithDefault("TASK_TIME")

  val ALLUXIO_LARGE_FILE_THRESHOLD = conf("spark.rapids.alluxio.large.file.threshold")
    .doc("The threshold is used to identify whether average size of files is large " +
      "when reading from S3. If reading large files from S3 and " +
      "the disks used by Alluxio are slow, " +
      "directly reading from S3 is better than reading caches from Alluxio, " +
      "because S3 network bandwidth is faster than local disk. " +
      "This improvement takes effect when spark.rapids.alluxio.slow.disk is enabled.")
    .bytesConf(ByteUnit.BYTE)
    .createWithDefault(64 * 1024 * 1024) // 64M

  val ALLUXIO_SLOW_DISK = conf("spark.rapids.alluxio.slow.disk")
    .doc("Indicates whether the disks used by Alluxio are slow. " +
      "If it's true and reading S3 large files, " +
      "Rapids Accelerator reads from S3 directly instead of reading from Alluxio caches. " +
      "Refer to spark.rapids.alluxio.large.file.threshold which defines a threshold that " +
      "identifying whether files are large. " +
      "Typically, it's slow disks if speed is less than 300M/second. " +
      "If using convert time spark.rapids.alluxio.replacement.algo, " +
      "this may not apply to all file types like Delta files")
    .booleanConf
    .createWithDefault(true)

  // USER FACING DEBUG CONFIGS

  val SHUFFLE_COMPRESSION_MAX_BATCH_MEMORY =
    conf("spark.rapids.shuffle.compression.maxBatchMemory")
      .internal()
      .bytesConf(ByteUnit.BYTE)
      .createWithDefault(1024 * 1024 * 1024)

  val EXPLAIN = conf("spark.rapids.sql.explain")
    .doc("Explain why some parts of a query were not placed on a GPU or not. Possible " +
      "values are ALL: print everything, NONE: print nothing, NOT_ON_GPU: print only parts of " +
      "a query that did not go on the GPU")
    .commonlyUsed()
    .stringConf
    .createWithDefault("NOT_ON_GPU")

  val SHIMS_PROVIDER_OVERRIDE = conf("spark.rapids.shims-provider-override")
    .internal()
    .startupOnly()
    .doc("Overrides the automatic Spark shim detection logic and forces a specific shims " +
      "provider class to be used. Set to the fully qualified shims provider class to use. " +
      "If you are using a custom Spark version such as Spark 3.1.1.0 then this can be used to " +
      "specify the shims provider that matches the base Spark version of Spark 3.1.1, i.e.: " +
      "com.nvidia.spark.rapids.shims.spark311.SparkShimServiceProvider. If you modified Spark " +
      "then there is no guarantee the RAPIDS Accelerator will function properly." +
      "When tested in a combined jar with other Shims, it's expected that the provided " +
      "implementation follows the same convention as existing Spark shims. If its class" +
      " name has the form com.nvidia.spark.rapids.shims.<shimId>.YourSparkShimServiceProvider. " +
      "The last package name component, i.e., shimId, can be used in the combined jar as the root" +
      " directory /shimId for any incompatible classes. When tested in isolation, no special " +
      "jar root is required"
    )
    .stringConf
    .createOptional

  val CUDF_VERSION_OVERRIDE = conf("spark.rapids.cudfVersionOverride")
    .internal()
    .startupOnly()
    .doc("Overrides the cudf version compatibility check between cudf jar and RAPIDS Accelerator " +
      "jar. If you are sure that the cudf jar which is mentioned in the classpath is compatible " +
      "with the RAPIDS Accelerator version, then set this to true.")
    .booleanConf
    .createWithDefault(false)

  val ALLOW_DISABLE_ENTIRE_PLAN = conf("spark.rapids.allowDisableEntirePlan")
    .internal()
    .doc("The plugin has the ability to detect possibe incompatibility with some specific " +
      "queries and cluster configurations. In those cases the plugin will disable GPU support " +
      "for the entire query. Set this to false if you want to override that behavior, but use " +
      "with caution.")
    .booleanConf
    .createWithDefault(true)

  val OPTIMIZER_ENABLED = conf("spark.rapids.sql.optimizer.enabled")
      .internal()
      .doc("Enable cost-based optimizer that will attempt to avoid " +
          "transitions to GPU for operations that will not result in improved performance " +
          "over CPU")
      .booleanConf
      .createWithDefault(false)

  val OPTIMIZER_EXPLAIN = conf("spark.rapids.sql.optimizer.explain")
      .internal()
      .doc("Explain why some parts of a query were not placed on a GPU due to " +
          "optimization rules. Possible values are ALL: print everything, NONE: print nothing")
      .stringConf
      .createWithDefault("NONE")

  val OPTIMIZER_DEFAULT_ROW_COUNT = conf("spark.rapids.sql.optimizer.defaultRowCount")
    .internal()
    .doc("The cost-based optimizer uses estimated row counts to calculate costs and sometimes " +
      "there is no row count available so we need a default assumption to use in this case")
    .longConf
    .createWithDefault(1000000)

  val OPTIMIZER_CLASS_NAME = conf("spark.rapids.sql.optimizer.className")
    .internal()
    .doc("Optimizer implementation class name. The class must implement the " +
      "com.nvidia.spark.rapids.Optimizer trait")
    .stringConf
    .createWithDefault("com.nvidia.spark.rapids.CostBasedOptimizer")

  val OPTIMIZER_DEFAULT_CPU_OPERATOR_COST = conf("spark.rapids.sql.optimizer.cpu.exec.default")
    .internal()
    .doc("Default per-row CPU cost of executing an operator, in seconds")
    .doubleConf
    .createWithDefault(0.0002)

  val OPTIMIZER_DEFAULT_CPU_EXPRESSION_COST = conf("spark.rapids.sql.optimizer.cpu.expr.default")
    .internal()
    .doc("Default per-row CPU cost of evaluating an expression, in seconds")
    .doubleConf
    .createWithDefault(0.0)

  val OPTIMIZER_DEFAULT_GPU_OPERATOR_COST = conf("spark.rapids.sql.optimizer.gpu.exec.default")
      .internal()
      .doc("Default per-row GPU cost of executing an operator, in seconds")
      .doubleConf
      .createWithDefault(0.0001)

  val OPTIMIZER_DEFAULT_GPU_EXPRESSION_COST = conf("spark.rapids.sql.optimizer.gpu.expr.default")
      .internal()
      .doc("Default per-row GPU cost of evaluating an expression, in seconds")
      .doubleConf
      .createWithDefault(0.0)

  val OPTIMIZER_CPU_READ_SPEED = conf(
    "spark.rapids.sql.optimizer.cpuReadSpeed")
      .internal()
      .doc("Speed of reading data from CPU memory in GB/s")
      .doubleConf
      .createWithDefault(30.0)

  val OPTIMIZER_CPU_WRITE_SPEED = conf(
    "spark.rapids.sql.optimizer.cpuWriteSpeed")
    .internal()
    .doc("Speed of writing data to CPU memory in GB/s")
    .doubleConf
    .createWithDefault(30.0)

  val OPTIMIZER_GPU_READ_SPEED = conf(
    "spark.rapids.sql.optimizer.gpuReadSpeed")
    .internal()
    .doc("Speed of reading data from GPU memory in GB/s")
    .doubleConf
    .createWithDefault(320.0)

  val OPTIMIZER_GPU_WRITE_SPEED = conf(
    "spark.rapids.sql.optimizer.gpuWriteSpeed")
    .internal()
    .doc("Speed of writing data to GPU memory in GB/s")
    .doubleConf
    .createWithDefault(320.0)

  val USE_ARROW_OPT = conf("spark.rapids.arrowCopyOptimizationEnabled")
    .doc("Option to turn off using the optimized Arrow copy code when reading from " +
      "ArrowColumnVector in HostColumnarToGpu. Left as internal as user shouldn't " +
      "have to turn it off, but its convenient for testing.")
    .internal()
    .booleanConf
    .createWithDefault(true)

  val SPARK_GPU_RESOURCE_NAME = conf("spark.rapids.gpu.resourceName")
    .doc("The name of the Spark resource that represents a GPU that you want the plugin to use " +
      "if using custom resources with Spark.")
    .startupOnly()
    .stringConf
    .createWithDefault("gpu")

  val SUPPRESS_PLANNING_FAILURE = conf("spark.rapids.sql.suppressPlanningFailure")
    .doc("Option to fallback an individual query to CPU if an unexpected condition prevents the " +
      "query plan from being converted to a GPU-enabled one. Note this is different from " +
      "a normal CPU fallback for a yet-to-be-supported Spark SQL feature. If this happens " +
      "the error should be reported and investigated as a GitHub issue.")
    .booleanConf
    .createWithDefault(value = false)

  val ENABLE_FAST_SAMPLE = conf("spark.rapids.sql.fast.sample")
    .doc("Option to turn on fast sample. If enable it is inconsistent with CPU sample " +
      "because of GPU sample algorithm is inconsistent with CPU.")
    .booleanConf
    .createWithDefault(value = false)

  val DETECT_DELTA_LOG_QUERIES = conf("spark.rapids.sql.detectDeltaLogQueries")
    .doc("Queries against Delta Lake _delta_log JSON files are not efficient on the GPU. When " +
      "this option is enabled, the plugin will attempt to detect these queries and fall back " +
      "to the CPU.")
    .booleanConf
    .createWithDefault(value = true)

  val DETECT_DELTA_CHECKPOINT_QUERIES = conf("spark.rapids.sql.detectDeltaCheckpointQueries")
    .doc("Queries against Delta Lake _delta_log checkpoint Parquet files are not efficient on " +
      "the GPU. When this option is enabled, the plugin will attempt to detect these queries " +
      "and fall back to the CPU.")
    .booleanConf
    .createWithDefault(value = true)

  val NUM_FILES_FILTER_PARALLEL = conf("spark.rapids.sql.coalescing.reader.numFilterParallel")
    .doc("This controls the number of files the coalescing reader will run " +
      "in each thread when it filters blocks for reading. If this value is greater than zero " +
      "the files will be filtered in a multithreaded manner where each thread filters " +
      "the number of files set by this config. If this is set to zero the files are " +
      "filtered serially. This uses the same thread pool as the multithreaded reader, " +
      s"see $MULTITHREAD_READ_NUM_THREADS. Note that filtering multithreaded " +
      "is useful with Alluxio.")
    .integerConf
    .createWithDefault(value = 0)

  val CONCURRENT_WRITER_PARTITION_FLUSH_SIZE =
    conf("spark.rapids.sql.concurrentWriterPartitionFlushSize")
        .doc("The flush size of the concurrent writer cache in bytes for each partition. " +
            "If specified spark.sql.maxConcurrentOutputFileWriters, use concurrent writer to " +
            "write data. Concurrent writer first caches data for each partition and begins to " +
            "flush the data if it finds one partition with a size that is greater than or equal " +
            "to this config. The default value is 0, which will try to select a size based off " +
            "of file type specific configs. E.g.: It uses `write.parquet.row-group-size-bytes` " +
            "config for Parquet type and `orc.stripe.size` config for Orc type. " +
            "If the value is greater than 0, will use this positive value." +
            "Max value may get better performance but not always, because concurrent writer uses " +
            "spillable cache and big value may cause more IO swaps.")
        .bytesConf(ByteUnit.BYTE)
        .createWithDefault(0L)

  val NUM_SUB_PARTITIONS = conf("spark.rapids.sql.join.hash.numSubPartitions")
    .doc("The number of partitions for the repartition in each partition for big hash join. " +
      "GPU will try to repartition the data into smaller partitions in each partition when the " +
      "data from the build side is too large to fit into a single batch.")
    .internal()
    .integerConf
    .createWithDefault(16)

  val ENABLE_AQE_EXCHANGE_REUSE_FIXUP = conf("spark.rapids.sql.aqeExchangeReuseFixup.enable")
      .doc("Option to turn on the fixup of exchange reuse when running with " +
          "adaptive query execution.")
      .internal()
      .booleanConf
      .createWithDefault(true)

  val CHUNKED_PACK_POOL_SIZE = conf("spark.rapids.sql.chunkedPack.poolSize")
      .doc("Amount of GPU memory (in bytes) to set aside at startup for the chunked pack " +
           "scratch space, needed during spill from GPU to host memory. As a rule of thumb, each " +
           "column should see around 200B that will be allocated from this pool. " +
           "With the default of 10MB, a table of ~60,000 columns can be spilled using only this " +
           "pool. If this config is 0B, or if allocations fail, the plugin will retry with " +
           "the regular GPU memory resource.")
      .internal()
      .bytesConf(ByteUnit.BYTE)
      .createWithDefault(10L*1024*1024)

  val CHUNKED_PACK_BOUNCE_BUFFER_SIZE = conf("spark.rapids.sql.chunkedPack.bounceBufferSize")
      .doc("Amount of GPU memory (in bytes) to set aside at startup for the chunked pack " +
          "bounce buffer, needed during spill from GPU to host memory. ")
      .internal()
      .bytesConf(ByteUnit.BYTE)
      .checkValue(v => v >= 1L*1024*1024,
        "The chunked pack bounce buffer must be at least 1MB in size")
      .createWithDefault(128L * 1024 * 1024)

  val SPLIT_UNTIL_SIZE_OVERRIDE = conf("spark.rapids.sql.test.overrides.splitUntilSize")
      .doc("Only for tests: override the value of GpuDeviceManager.splitUntilSize")
      .internal()
      .longConf
      .createOptional

  private def printSectionHeader(category: String): Unit =
    println(s"\n### $category")

  private def printToggleHeader(category: String): Unit = {
    printSectionHeader(category)
    println("Name | Description | Default Value | Notes")
    println("-----|-------------|---------------|------------------")
  }

  private def printToggleHeaderWithSqlFunction(category: String): Unit = {
    printSectionHeader(category)
    println("Name | SQL Function(s) | Description | Default Value | Notes")
    println("-----|-----------------|-------------|---------------|------")
  }

  def help(asTable: Boolean = false): Unit = {
    helpCommon(asTable)
    helpAdvanced(asTable)
  }

  def helpCommon(asTable: Boolean = false): Unit = {
    if (asTable) {
      println("---")
      println("layout: page")
      println("title: Configuration")
      println("nav_order: 4")
      println("---")
      println(s"<!-- Generated by RapidsConf.help. DO NOT EDIT! -->")
      // scalastyle:off line.size.limit
      println("""# RAPIDS Accelerator for Apache Spark Configuration
        |The following is the list of options that `rapids-plugin-4-spark` supports.
        |
        |On startup use: `--conf [conf key]=[conf value]`. For example:
        |
        |```
<<<<<<< HEAD
        |${SPARK_HOME}/bin/spark-shell --jars rapids-4-spark_2.12-23.08.0-cuda11.jar \
=======
        |${SPARK_HOME}/bin/spark-shell --jars rapids-4-spark_2.12-23.08.1-SNAPSHOT-cuda11.jar \
>>>>>>> da554650
        |--conf spark.plugins=com.nvidia.spark.SQLPlugin \
        |--conf spark.rapids.sql.concurrentGpuTasks=2
        |```
        |
        |At runtime use: `spark.conf.set("[conf key]", [conf value])`. For example:
        |
        |```
        |scala> spark.conf.set("spark.rapids.sql.concurrentGpuTasks", 2)
        |```
        |
        | All configs can be set on startup, but some configs, especially for shuffle, will not
        | work if they are set at runtime. Please check the column of "Applicable at" to see
        | when the config can be set. "Startup" means only valid on startup, "Runtime" means
        | valid on both startup and runtime.
        |""".stripMargin)
      // scalastyle:on line.size.limit
      println("\n## General Configuration\n")
      println("Name | Description | Default Value | Applicable at")
      println("-----|-------------|--------------|--------------")
    } else {
      println("Commonly Used Rapids Configs:")
    }
    val allConfs = registeredConfs.clone()
    allConfs.append(RapidsPrivateUtil.getPrivateConfigs(): _*)
    val outputConfs = allConfs.filter(_.isCommonlyUsed)
    outputConfs.sortBy(_.key).foreach(_.help(asTable))
    if (asTable) {
      // scalastyle:off line.size.limit
      println("""
        |For more advanced configs, please refer to the [RAPIDS Accelerator for Apache Spark Advanced Configuration](./additional-functionality/advanced_configs.md) page.
        |""".stripMargin)
      // scalastyle:on line.size.limit
    }
  }

  def helpAdvanced(asTable: Boolean = false): Unit = {
    if (asTable) {
      println("---")
      println("layout: page")
      // print advanced configuration
      println("title: Advanced Configuration")
      println("parent: Additional Functionality")
      println("nav_order: 10")
      println("---")
      println(s"<!-- Generated by RapidsConf.help. DO NOT EDIT! -->")
      // scalastyle:off line.size.limit
      println("""# RAPIDS Accelerator for Apache Spark Advanced Configuration
        |Most users will not need to modify the configuration options listed below.
        |They are documented here for completeness and advanced usage.
        |
        |The following configuration options are supported by the RAPIDS Accelerator for Apache Spark.
        |
        |For commonly used configurations and examples of setting options, please refer to the
        |[RAPIDS Accelerator for Configuration](../configs.md) page.
        |""".stripMargin)
      // scalastyle:on line.size.limit
      println("\n## Advanced Configuration\n")

      println("Name | Description | Default Value | Applicable at")
      println("-----|-------------|--------------|--------------")
    } else {
      println("Advanced Rapids Configs:")
    }
    val allConfs = registeredConfs.clone()
    allConfs.append(RapidsPrivateUtil.getPrivateConfigs(): _*)
    val outputConfs = allConfs.filterNot(_.isCommonlyUsed)
    outputConfs.sortBy(_.key).foreach(_.help(asTable))
    if (asTable) {
      println("")
      // scalastyle:off line.size.limit
      println("""## Supported GPU Operators and Fine Tuning
        |_The RAPIDS Accelerator for Apache Spark_ can be configured to enable or disable specific
        |GPU accelerated expressions.  Enabled expressions are candidates for GPU execution. If the
        |expression is configured as disabled, the accelerator plugin will not attempt replacement,
        |and it will run on the CPU.
        |
        |Please leverage the [`spark.rapids.sql.explain`](#sql.explain) setting to get
        |feedback from the plugin as to why parts of a query may not be executing on the GPU.
        |
        |**NOTE:** Setting
        |[`spark.rapids.sql.incompatibleOps.enabled=true`](#sql.incompatibleOps.enabled)
        |will enable all the settings in the table below which are not enabled by default due to
        |incompatibilities.""".stripMargin)
      // scalastyle:on line.size.limit

      printToggleHeaderWithSqlFunction("Expressions\n")
    }
    GpuOverrides.expressions.values.toSeq.sortBy(_.tag.toString).foreach { rule =>
      val sqlFunctions =
        ConfHelper.getSqlFunctionsForClass(rule.tag.runtimeClass).map(_.mkString(", "))

      // this is only for formatting, this is done to ensure the table has a column for a
      // row where there isn't a SQL function
      rule.confHelp(asTable, Some(sqlFunctions.getOrElse(" ")))
    }
    if (asTable) {
      printToggleHeader("Execution\n")
    }
    GpuOverrides.execs.values.toSeq.sortBy(_.tag.toString).foreach(_.confHelp(asTable))
    if (asTable) {
      printToggleHeader("Commands\n")
    }
    GpuOverrides.commonRunnableCmds.values.toSeq.sortBy(_.tag.toString).foreach(_.confHelp(asTable))
    if (asTable) {
      printToggleHeader("Scans\n")
    }
    GpuOverrides.scans.values.toSeq.sortBy(_.tag.toString).foreach(_.confHelp(asTable))
    if (asTable) {
      printToggleHeader("Partitioning\n")
    }
    GpuOverrides.parts.values.toSeq.sortBy(_.tag.toString).foreach(_.confHelp(asTable))
  }
  def main(args: Array[String]): Unit = {
    // Include the configs in PythonConfEntries
    com.nvidia.spark.rapids.python.PythonConfEntries.init()
    val configs = new FileOutputStream(new File(args(0)))
    Console.withOut(configs) {
      Console.withErr(configs) {
        RapidsConf.helpCommon(true)
      }
    }
    val advanced = new FileOutputStream(new File(args(1)))
    Console.withOut(advanced) {
      Console.withErr(advanced) {
        RapidsConf.helpAdvanced(true)
      }
    }
  }
}

class RapidsConf(conf: Map[String, String]) extends Logging {

  import ConfHelper._
  import RapidsConf._

  def this(sqlConf: SQLConf) = {
    this(sqlConf.getAllConfs)
  }

  def this(sparkConf: SparkConf) = {
    this(Map(sparkConf.getAll: _*))
  }

  def get[T](entry: ConfEntry[T]): T = {
    entry.get(conf)
  }

  lazy val rapidsConfMap: util.Map[String, String] = conf.filterKeys(
    _.startsWith("spark.rapids.")).asJava

  lazy val metricsLevel: String = get(METRICS_LEVEL)

  lazy val isSqlEnabled: Boolean = get(SQL_ENABLED)

  lazy val isSqlExecuteOnGPU: Boolean = get(SQL_MODE).equals("executeongpu")

  lazy val isSqlExplainOnlyEnabled: Boolean = get(SQL_MODE).equals("explainonly")

  lazy val isUdfCompilerEnabled: Boolean = get(UDF_COMPILER_ENABLED)

  lazy val exportColumnarRdd: Boolean = get(EXPORT_COLUMNAR_RDD)

  lazy val shuffledHashJoinOptimizeShuffle: Boolean = get(SHUFFLED_HASH_JOIN_OPTIMIZE_SHUFFLE)

  lazy val stableSort: Boolean = get(STABLE_SORT)

  lazy val isFileScanPrunePartitionEnabled: Boolean = get(FILE_SCAN_PRUNE_PARTITION_ENABLED)

  lazy val isIncompatEnabled: Boolean = get(INCOMPATIBLE_OPS)

  lazy val incompatDateFormats: Boolean = get(INCOMPATIBLE_DATE_FORMATS)

  lazy val includeImprovedFloat: Boolean = get(IMPROVED_FLOAT_OPS)

  lazy val pinnedPoolSize: Long = get(PINNED_POOL_SIZE)

  lazy val pageablePoolSize: Long = get(PAGEABLE_POOL_SIZE)

  lazy val concurrentGpuTasks: Int = get(CONCURRENT_GPU_TASKS)

  lazy val isTestEnabled: Boolean = get(TEST_CONF)

  lazy val testRetryOOMInjectionEnabled : Boolean = get(TEST_RETRY_OOM_INJECTION_ENABLED)

  lazy val testingAllowedNonGpu: Seq[String] = get(TEST_ALLOWED_NONGPU)

  lazy val validateExecsInGpuPlan: Seq[String] = get(TEST_VALIDATE_EXECS_ONGPU)

  lazy val logQueryTransformations: Boolean = get(LOG_TRANSFORMATIONS)

  lazy val rmmDebugLocation: String = get(RMM_DEBUG)

  lazy val sparkRmmDebugLocation: String = get(SPARK_RMM_STATE_DEBUG)

  lazy val sparkRmmStateEnable: Boolean = get(SPARK_RMM_STATE_ENABLE)

  lazy val gpuOomDumpDir: Option[String] = get(GPU_OOM_DUMP_DIR)

  lazy val gpuOomMaxRetries: Int = get(GPU_OOM_MAX_RETRIES)

  lazy val isUvmEnabled: Boolean = get(UVM_ENABLED)

  lazy val isPooledMemEnabled: Boolean = get(POOLED_MEM)

  lazy val rmmPool: String = {
    var pool = get(RMM_POOL)
    if ("ASYNC".equalsIgnoreCase(pool)) {
      val driverVersion = Cuda.getDriverVersion
      val runtimeVersion = Cuda.getRuntimeVersion
      var fallbackMessage: Option[String] = None
      if (runtimeVersion < 11020 || driverVersion < 11020) {
        fallbackMessage = Some("CUDA runtime/driver does not support the ASYNC allocator")
      } else if (driverVersion < 11050) {
        fallbackMessage = Some("CUDA drivers before 11.5 have known incompatibilities with " +
          "the ASYNC allocator")
      }
      if (fallbackMessage.isDefined) {
        logWarning(s"${fallbackMessage.get}, falling back to ARENA")
        pool = "ARENA"
      }
    }
    pool
  }

  lazy val rmmExactAlloc: Option[Long] = get(RMM_EXACT_ALLOC)

  lazy val rmmAllocFraction: Double = get(RMM_ALLOC_FRACTION)

  lazy val rmmAllocMaxFraction: Double = get(RMM_ALLOC_MAX_FRACTION)

  lazy val rmmAllocMinFraction: Double = get(RMM_ALLOC_MIN_FRACTION)

  lazy val rmmAllocReserve: Long = get(RMM_ALLOC_RESERVE)

  lazy val hostSpillStorageSize: Long = get(HOST_SPILL_STORAGE_SIZE)

  lazy val isUnspillEnabled: Boolean = get(UNSPILL)

  lazy val isGdsSpillEnabled: Boolean = get(GDS_SPILL)

  lazy val gdsSpillBatchWriteBufferSize: Long = get(GDS_SPILL_BATCH_WRITE_BUFFER_SIZE)

  lazy val needDecimalGuarantees: Boolean = get(NEED_DECIMAL_OVERFLOW_GUARANTEES)

  lazy val gpuTargetBatchSizeBytes: Long = get(GPU_BATCH_SIZE_BYTES)

  lazy val isFloatAggEnabled: Boolean = get(ENABLE_FLOAT_AGG)

  lazy val explain: String = get(EXPLAIN)

  lazy val shouldExplain: Boolean = !explain.equalsIgnoreCase("NONE")

  lazy val shouldExplainAll: Boolean = explain.equalsIgnoreCase("ALL")

  lazy val isImprovedTimestampOpsEnabled: Boolean = get(IMPROVED_TIMESTAMP_OPS)

  lazy val chunkedReaderEnabled: Boolean = get(CHUNKED_READER)

  lazy val maxReadBatchSizeRows: Int = get(MAX_READER_BATCH_SIZE_ROWS)

  lazy val maxReadBatchSizeBytes: Long = get(MAX_READER_BATCH_SIZE_BYTES)

  lazy val parquetDebugDumpPrefix: String = get(PARQUET_DEBUG_DUMP_PREFIX)

  lazy val orcDebugDumpPrefix: String = get(ORC_DEBUG_DUMP_PREFIX)

  lazy val avroDebugDumpPrefix: String = get(AVRO_DEBUG_DUMP_PREFIX)

  lazy val hashAggReplaceMode: String = get(HASH_AGG_REPLACE_MODE)

  lazy val partialMergeDistinctEnabled: Boolean = get(PARTIAL_MERGE_DISTINCT_ENABLED)

  lazy val enableReplaceSortMergeJoin: Boolean = get(ENABLE_REPLACE_SORTMERGEJOIN)

  lazy val enableHashOptimizeSort: Boolean = get(ENABLE_HASH_OPTIMIZE_SORT)

  lazy val areInnerJoinsEnabled: Boolean = get(ENABLE_INNER_JOIN)

  lazy val areCrossJoinsEnabled: Boolean = get(ENABLE_CROSS_JOIN)

  lazy val areLeftOuterJoinsEnabled: Boolean = get(ENABLE_LEFT_OUTER_JOIN)

  lazy val areRightOuterJoinsEnabled: Boolean = get(ENABLE_RIGHT_OUTER_JOIN)

  lazy val areFullOuterJoinsEnabled: Boolean = get(ENABLE_FULL_OUTER_JOIN)

  lazy val areLeftSemiJoinsEnabled: Boolean = get(ENABLE_LEFT_SEMI_JOIN)

  lazy val areLeftAntiJoinsEnabled: Boolean = get(ENABLE_LEFT_ANTI_JOIN)

  lazy val areExistenceJoinsEnabled: Boolean = get(ENABLE_EXISTENCE_JOIN)

  lazy val isCastDecimalToFloatEnabled: Boolean = get(ENABLE_CAST_DECIMAL_TO_FLOAT)

  lazy val isCastFloatToDecimalEnabled: Boolean = get(ENABLE_CAST_FLOAT_TO_DECIMAL)

  lazy val isCastFloatToStringEnabled: Boolean = get(ENABLE_CAST_FLOAT_TO_STRING)

  lazy val isCastStringToTimestampEnabled: Boolean = get(ENABLE_CAST_STRING_TO_TIMESTAMP)

  lazy val hasExtendedYearValues: Boolean = get(HAS_EXTENDED_YEAR_VALUES)

  lazy val isCastStringToFloatEnabled: Boolean = get(ENABLE_CAST_STRING_TO_FLOAT)

  lazy val isCastFloatToIntegralTypesEnabled: Boolean = get(ENABLE_CAST_FLOAT_TO_INTEGRAL_TYPES)

  lazy val isProjectAstEnabled: Boolean = get(ENABLE_PROJECT_AST)

  lazy val isTieredProjectEnabled: Boolean = get(ENABLE_TIERED_PROJECT)

  lazy val multiThreadReadNumThreads: Int = {
    // Use the largest value set among all the options.
    val deprecatedConfs = Seq(
      PARQUET_MULTITHREAD_READ_NUM_THREADS,
      ORC_MULTITHREAD_READ_NUM_THREADS,
      AVRO_MULTITHREAD_READ_NUM_THREADS)
    val values = get(MULTITHREAD_READ_NUM_THREADS) +: deprecatedConfs.flatMap { deprecatedConf =>
      val confValue = get(deprecatedConf)
      confValue.foreach { _ =>
        logWarning(s"$deprecatedConf is deprecated, use $MULTITHREAD_READ_NUM_THREADS. " +
          "Conflicting multithreaded read thread count settings will use the largest value.")
      }
      confValue
    }
    values.max
  }

  lazy val numFilesFilterParallel: Int = get(NUM_FILES_FILTER_PARALLEL)

  lazy val isParquetEnabled: Boolean = get(ENABLE_PARQUET)

  lazy val isParquetInt96WriteEnabled: Boolean = get(ENABLE_PARQUET_INT96_WRITE)

  lazy val parquetReaderFooterType: ParquetFooterReaderType.Value = {
    get(PARQUET_READER_FOOTER_TYPE) match {
      case "AUTO" => ParquetFooterReaderType.AUTO
      case "NATIVE" => ParquetFooterReaderType.NATIVE
      case "JAVA" => ParquetFooterReaderType.JAVA
      case other =>
        throw new IllegalArgumentException(s"Internal Error $other is not supported for " +
            s"${PARQUET_READER_FOOTER_TYPE.key}")
    }
  }

  lazy val isParquetPerFileReadEnabled: Boolean =
    RapidsReaderType.withName(get(PARQUET_READER_TYPE)) == RapidsReaderType.PERFILE

  lazy val isParquetAutoReaderEnabled: Boolean =
    RapidsReaderType.withName(get(PARQUET_READER_TYPE)) == RapidsReaderType.AUTO

  lazy val isParquetCoalesceFileReadEnabled: Boolean = isParquetAutoReaderEnabled ||
    RapidsReaderType.withName(get(PARQUET_READER_TYPE)) == RapidsReaderType.COALESCING

  lazy val isParquetMultiThreadReadEnabled: Boolean = isParquetAutoReaderEnabled ||
    RapidsReaderType.withName(get(PARQUET_READER_TYPE)) == RapidsReaderType.MULTITHREADED

  lazy val maxNumParquetFilesParallel: Int = get(PARQUET_MULTITHREAD_READ_MAX_NUM_FILES_PARALLEL)

  lazy val isParquetReadEnabled: Boolean = get(ENABLE_PARQUET_READ)

  lazy val getMultithreadedCombineThreshold: Long =
    get(READER_MULTITHREADED_COMBINE_THRESHOLD)

  lazy val getMultithreadedCombineWaitTime: Int =
    get(READER_MULTITHREADED_COMBINE_WAIT_TIME)

  lazy val getMultithreadedReaderKeepOrder: Boolean =
    get(READER_MULTITHREADED_READ_KEEP_ORDER)

  lazy val isParquetWriteEnabled: Boolean = get(ENABLE_PARQUET_WRITE)

  lazy val isOrcEnabled: Boolean = get(ENABLE_ORC)

  lazy val isOrcReadEnabled: Boolean = get(ENABLE_ORC_READ)

  lazy val isOrcWriteEnabled: Boolean = get(ENABLE_ORC_WRITE)

  lazy val isOrcFloatTypesToStringEnable: Boolean = get(ENABLE_ORC_FLOAT_TYPES_TO_STRING)

  lazy val isOrcPerFileReadEnabled: Boolean =
    RapidsReaderType.withName(get(ORC_READER_TYPE)) == RapidsReaderType.PERFILE

  lazy val isOrcAutoReaderEnabled: Boolean =
    RapidsReaderType.withName(get(ORC_READER_TYPE)) == RapidsReaderType.AUTO

  lazy val isOrcCoalesceFileReadEnabled: Boolean = isOrcAutoReaderEnabled ||
    RapidsReaderType.withName(get(ORC_READER_TYPE)) == RapidsReaderType.COALESCING

  lazy val isOrcMultiThreadReadEnabled: Boolean = isOrcAutoReaderEnabled ||
    RapidsReaderType.withName(get(ORC_READER_TYPE)) == RapidsReaderType.MULTITHREADED

  lazy val maxNumOrcFilesParallel: Int = get(ORC_MULTITHREAD_READ_MAX_NUM_FILES_PARALLEL)

  lazy val isCsvEnabled: Boolean = get(ENABLE_CSV)

  lazy val isCsvReadEnabled: Boolean = get(ENABLE_CSV_READ)

  lazy val isCsvFloatReadEnabled: Boolean = get(ENABLE_READ_CSV_FLOATS)

  lazy val isCsvDoubleReadEnabled: Boolean = get(ENABLE_READ_CSV_DOUBLES)

  lazy val isCsvDecimalReadEnabled: Boolean = get(ENABLE_READ_CSV_DECIMALS)

  lazy val isJsonEnabled: Boolean = get(ENABLE_JSON)

  lazy val isJsonReadEnabled: Boolean = get(ENABLE_JSON_READ)

  lazy val isJsonFloatReadEnabled: Boolean = get(ENABLE_READ_JSON_FLOATS)

  lazy val isJsonDoubleReadEnabled: Boolean = get(ENABLE_READ_JSON_DOUBLES)

  lazy val isJsonDecimalReadEnabled: Boolean = get(ENABLE_READ_JSON_DECIMALS)

  lazy val isAvroEnabled: Boolean = get(ENABLE_AVRO)

  lazy val isAvroReadEnabled: Boolean = get(ENABLE_AVRO_READ)

  lazy val isAvroPerFileReadEnabled: Boolean =
    RapidsReaderType.withName(get(AVRO_READER_TYPE)) == RapidsReaderType.PERFILE

  lazy val isAvroAutoReaderEnabled: Boolean =
    RapidsReaderType.withName(get(AVRO_READER_TYPE)) == RapidsReaderType.AUTO

  lazy val isAvroCoalesceFileReadEnabled: Boolean = isAvroAutoReaderEnabled ||
    RapidsReaderType.withName(get(AVRO_READER_TYPE)) == RapidsReaderType.COALESCING

  lazy val isAvroMultiThreadReadEnabled: Boolean = isAvroAutoReaderEnabled ||
    RapidsReaderType.withName(get(AVRO_READER_TYPE)) == RapidsReaderType.MULTITHREADED

  lazy val maxNumAvroFilesParallel: Int = get(AVRO_MULTITHREAD_READ_MAX_NUM_FILES_PARALLEL)

  lazy val isDeltaWriteEnabled: Boolean = get(ENABLE_DELTA_WRITE)

  lazy val isIcebergEnabled: Boolean = get(ENABLE_ICEBERG)

  lazy val isIcebergReadEnabled: Boolean = get(ENABLE_ICEBERG_READ)

  lazy val isHiveDelimitedTextEnabled: Boolean = get(ENABLE_HIVE_TEXT)

  lazy val isHiveDelimitedTextReadEnabled: Boolean = get(ENABLE_HIVE_TEXT_READ)

  lazy val isHiveDelimitedTextWriteEnabled: Boolean = get(ENABLE_HIVE_TEXT_WRITE)

  lazy val shouldHiveReadFloats: Boolean = get(ENABLE_READ_HIVE_FLOATS)

  lazy val shouldHiveReadDoubles: Boolean = get(ENABLE_READ_HIVE_DOUBLES)

  lazy val shouldHiveReadDecimals: Boolean = get(ENABLE_READ_HIVE_DECIMALS)

  lazy val shuffleManagerEnabled: Boolean = get(SHUFFLE_MANAGER_ENABLED)

  lazy val shuffleManagerMode: String = get(SHUFFLE_MANAGER_MODE)

  lazy val shuffleTransportClassName: String = get(SHUFFLE_TRANSPORT_CLASS_NAME)

  lazy val shuffleTransportEarlyStartHeartbeatInterval: Int = get(
    SHUFFLE_TRANSPORT_EARLY_START_HEARTBEAT_INTERVAL)

  lazy val shuffleTransportEarlyStartHeartbeatTimeout: Int = get(
    SHUFFLE_TRANSPORT_EARLY_START_HEARTBEAT_TIMEOUT)

  lazy val shuffleTransportEarlyStart: Boolean = get(SHUFFLE_TRANSPORT_EARLY_START)

  lazy val shuffleTransportMaxReceiveInflightBytes: Long = get(
    SHUFFLE_TRANSPORT_MAX_RECEIVE_INFLIGHT_BYTES)

  lazy val shuffleUcxActiveMessagesForceRndv: Boolean = get(SHUFFLE_UCX_ACTIVE_MESSAGES_FORCE_RNDV)

  lazy val shuffleUcxUseWakeup: Boolean = get(SHUFFLE_UCX_USE_WAKEUP)

  lazy val shuffleUcxListenerStartPort: Int = get(SHUFFLE_UCX_LISTENER_START_PORT)

  lazy val shuffleUcxMgmtHost: String = get(SHUFFLE_UCX_MGMT_SERVER_HOST)

  lazy val shuffleUcxMgmtConnTimeout: Int = get(SHUFFLE_UCX_MGMT_CONNECTION_TIMEOUT)

  lazy val shuffleUcxBounceBuffersSize: Long = get(SHUFFLE_UCX_BOUNCE_BUFFERS_SIZE)

  lazy val shuffleUcxDeviceBounceBuffersCount: Int = get(SHUFFLE_UCX_BOUNCE_BUFFERS_DEVICE_COUNT)

  lazy val shuffleUcxHostBounceBuffersCount: Int = get(SHUFFLE_UCX_BOUNCE_BUFFERS_HOST_COUNT)

  lazy val shuffleMaxClientThreads: Int = get(SHUFFLE_MAX_CLIENT_THREADS)

  lazy val shuffleMaxClientTasks: Int = get(SHUFFLE_MAX_CLIENT_TASKS)

  lazy val shuffleClientThreadKeepAliveTime: Int = get(SHUFFLE_CLIENT_THREAD_KEEPALIVE)

  lazy val shuffleMaxServerTasks: Int = get(SHUFFLE_MAX_SERVER_TASKS)

  lazy val shuffleMaxMetadataSize: Long = get(SHUFFLE_MAX_METADATA_SIZE)

  lazy val shuffleCompressionCodec: String = get(SHUFFLE_COMPRESSION_CODEC)

  lazy val shuffleCompressionLz4ChunkSize: Long = get(SHUFFLE_COMPRESSION_LZ4_CHUNK_SIZE)

  lazy val shuffleCompressionMaxBatchMemory: Long = get(SHUFFLE_COMPRESSION_MAX_BATCH_MEMORY)

  lazy val shuffleMultiThreadedMaxBytesInFlight: Long =
    get(SHUFFLE_MULTITHREADED_MAX_BYTES_IN_FLIGHT)

  lazy val shuffleMultiThreadedWriterThreads: Int = get(SHUFFLE_MULTITHREADED_WRITER_THREADS)

  lazy val shuffleMultiThreadedReaderThreads: Int = get(SHUFFLE_MULTITHREADED_READER_THREADS)

  def isUCXShuffleManagerMode: Boolean =
    RapidsShuffleManagerMode
      .withName(get(SHUFFLE_MANAGER_MODE)) == RapidsShuffleManagerMode.UCX

  def isMultiThreadedShuffleManagerMode: Boolean =
    RapidsShuffleManagerMode
      .withName(get(SHUFFLE_MANAGER_MODE)) == RapidsShuffleManagerMode.MULTITHREADED

  def isCacheOnlyShuffleManagerMode: Boolean =
    RapidsShuffleManagerMode
      .withName(get(SHUFFLE_MANAGER_MODE)) == RapidsShuffleManagerMode.CACHE_ONLY

  def isGPUShuffle: Boolean = isUCXShuffleManagerMode || isCacheOnlyShuffleManagerMode

  lazy val shimsProviderOverride: Option[String] = get(SHIMS_PROVIDER_OVERRIDE)

  lazy val cudfVersionOverride: Boolean = get(CUDF_VERSION_OVERRIDE)

  lazy val allowDisableEntirePlan: Boolean = get(ALLOW_DISABLE_ENTIRE_PLAN)

  lazy val useArrowCopyOptimization: Boolean = get(USE_ARROW_OPT)

  lazy val getCloudSchemes: Seq[String] =
    DEFAULT_CLOUD_SCHEMES ++ get(CLOUD_SCHEMES).getOrElse(Seq.empty)

  lazy val optimizerEnabled: Boolean = get(OPTIMIZER_ENABLED)

  lazy val optimizerExplain: String = get(OPTIMIZER_EXPLAIN)

  lazy val optimizerShouldExplainAll: Boolean = optimizerExplain.equalsIgnoreCase("ALL")

  lazy val optimizerClassName: String = get(OPTIMIZER_CLASS_NAME)

  lazy val defaultRowCount: Long = get(OPTIMIZER_DEFAULT_ROW_COUNT)

  lazy val defaultCpuOperatorCost: Double = get(OPTIMIZER_DEFAULT_CPU_OPERATOR_COST)

  lazy val defaultCpuExpressionCost: Double = get(OPTIMIZER_DEFAULT_CPU_EXPRESSION_COST)

  lazy val defaultGpuOperatorCost: Double = get(OPTIMIZER_DEFAULT_GPU_OPERATOR_COST)

  lazy val defaultGpuExpressionCost: Double = get(OPTIMIZER_DEFAULT_GPU_EXPRESSION_COST)

  lazy val cpuReadMemorySpeed: Double = get(OPTIMIZER_CPU_READ_SPEED)

  lazy val cpuWriteMemorySpeed: Double = get(OPTIMIZER_CPU_WRITE_SPEED)

  lazy val gpuReadMemorySpeed: Double = get(OPTIMIZER_GPU_READ_SPEED)

  lazy val gpuWriteMemorySpeed: Double = get(OPTIMIZER_GPU_WRITE_SPEED)

  lazy val getAlluxioHome: String = get(ALLUXIO_HOME)

  lazy val getAlluxioMaster: String = get(ALLUXIO_MASTER)

  lazy val getAlluxioMasterPort: Int = get(ALLUXIO_MASTER_PORT)

  lazy val getAlluxioPathsToReplace: Option[Seq[String]] = get(ALLUXIO_PATHS_REPLACE)

  lazy val getAlluxioAutoMountEnabled: Boolean = get(ALLUXIO_AUTOMOUNT_ENABLED)

  lazy val getAlluxioBucketRegex: String = get(ALLUXIO_BUCKET_REGEX)

  lazy val getAlluxioUser: String = get(ALLUXIO_USER)

  lazy val getAlluxioReplacementAlgo: String = get(ALLUXIO_REPLACEMENT_ALGO)

  lazy val isAlluxioReplacementAlgoConvertTime: Boolean =
    get(ALLUXIO_REPLACEMENT_ALGO) == "CONVERT_TIME"

  lazy val isAlluxioReplacementAlgoTaskTime: Boolean =
    get(ALLUXIO_REPLACEMENT_ALGO) == "TASK_TIME"

  lazy val getAlluxioLargeFileThreshold: Long = get(ALLUXIO_LARGE_FILE_THRESHOLD)

  lazy val enableAlluxioSlowDisk: Boolean = get(ALLUXIO_SLOW_DISK)

  lazy val driverTimeZone: Option[String] = get(DRIVER_TIMEZONE)

  lazy val isRangeWindowByteEnabled: Boolean = get(ENABLE_RANGE_WINDOW_BYTES)

  lazy val isRangeWindowShortEnabled: Boolean = get(ENABLE_RANGE_WINDOW_SHORT)

  lazy val isRangeWindowIntEnabled: Boolean = get(ENABLE_RANGE_WINDOW_INT)

  lazy val isRangeWindowLongEnabled: Boolean = get(ENABLE_RANGE_WINDOW_LONG)

  lazy val isRangeWindowFloatEnabled: Boolean = get(ENABLE_RANGE_WINDOW_FLOAT)

  lazy val isRangeWindowDoubleEnabled: Boolean = get(ENABLE_RANGE_WINDOW_DOUBLE)

  lazy val isRangeWindowDecimalEnabled: Boolean = get(ENABLE_RANGE_WINDOW_DECIMAL)

  lazy val allowSinglePassPartialSortAgg: Boolean = get(ENABLE_SINGLE_PASS_PARTIAL_SORT_AGG)

  lazy val forceSinglePassPartialSortAgg: Boolean = get(FORCE_SINGLE_PASS_PARTIAL_SORT_AGG)

  lazy val isRegExpEnabled: Boolean = get(ENABLE_REGEXP)

  lazy val maxRegExpStateMemory: Long =  {
    val size = get(REGEXP_MAX_STATE_MEMORY_BYTES)
    if (size > 3 * gpuTargetBatchSizeBytes) {
      logWarning(s"${REGEXP_MAX_STATE_MEMORY_BYTES.key} is more than 3 times " +
        s"${GPU_BATCH_SIZE_BYTES.key}. This may cause regular expression operations to " +
        s"encounter GPU out of memory errors.")
    }
    size
  }

  lazy val getSparkGpuResourceName: String = get(SPARK_GPU_RESOURCE_NAME)

  lazy val isCpuBasedUDFEnabled: Boolean = get(ENABLE_CPU_BASED_UDF)

  lazy val isFastSampleEnabled: Boolean = get(ENABLE_FAST_SAMPLE)

  lazy val isDetectDeltaLogQueries: Boolean = get(DETECT_DELTA_LOG_QUERIES)

  lazy val isDetectDeltaCheckpointQueries: Boolean = get(DETECT_DELTA_CHECKPOINT_QUERIES)

  lazy val concurrentWriterPartitionFlushSize: Long = get(CONCURRENT_WRITER_PARTITION_FLUSH_SIZE)

  lazy val isAqeExchangeReuseFixupEnabled: Boolean = get(ENABLE_AQE_EXCHANGE_REUSE_FIXUP)

  lazy val chunkedPackPoolSize: Long = get(CHUNKED_PACK_POOL_SIZE)

  lazy val chunkedPackBounceBufferSize: Long = get(CHUNKED_PACK_BOUNCE_BUFFER_SIZE)

  lazy val splitUntilSizeOverride: Option[Long] = get(SPLIT_UNTIL_SIZE_OVERRIDE)

  private val optimizerDefaults = Map(
    // this is not accurate because CPU projections do have a cost due to appending values
    // to each row that is produced, but this needs to be a really small number because
    // GpuProject cost is zero (in our cost model) and we don't want to encourage moving to
    // the GPU just to do a trivial projection, so we pretend the overhead of a
    // CPU projection (beyond evaluating the expressions) is also zero
    "spark.rapids.sql.optimizer.cpu.exec.ProjectExec" -> "0",
    // The cost of a GPU projection is mostly the cost of evaluating the expressions
    // to produce the projected columns
    "spark.rapids.sql.optimizer.gpu.exec.ProjectExec" -> "0",
    // union does not further process data produced by its children
    "spark.rapids.sql.optimizer.cpu.exec.UnionExec" -> "0",
    "spark.rapids.sql.optimizer.gpu.exec.UnionExec" -> "0"
  )

  def isOperatorEnabled(key: String, incompat: Boolean, isDisabledByDefault: Boolean): Boolean = {
    val default = !(isDisabledByDefault || incompat) || (incompat && isIncompatEnabled)
    conf.get(key).map(toBoolean(_, key)).getOrElse(default)
  }

  /**
   * Get the GPU cost of an expression, for use in the cost-based optimizer.
   */
  def getGpuExpressionCost(operatorName: String): Option[Double] = {
    val key = s"spark.rapids.sql.optimizer.gpu.expr.$operatorName"
    getOptionalCost(key)
  }

  /**
   * Get the GPU cost of an operator, for use in the cost-based optimizer.
   */
  def getGpuOperatorCost(operatorName: String): Option[Double] = {
    val key = s"spark.rapids.sql.optimizer.gpu.exec.$operatorName"
    getOptionalCost(key)
  }

  /**
   * Get the CPU cost of an expression, for use in the cost-based optimizer.
   */
  def getCpuExpressionCost(operatorName: String): Option[Double] = {
    val key = s"spark.rapids.sql.optimizer.cpu.expr.$operatorName"
    getOptionalCost(key)
  }

  /**
   * Get the CPU cost of an operator, for use in the cost-based optimizer.
   */
  def getCpuOperatorCost(operatorName: String): Option[Double] = {
    val key = s"spark.rapids.sql.optimizer.cpu.exec.$operatorName"
    getOptionalCost(key)
  }

  private def getOptionalCost(key: String) = {
    // user-provided value takes precedence, then look in defaults map
    conf.get(key).orElse(optimizerDefaults.get(key)).map(toDouble(_, key))
  }

  /**
   * To judge whether "key" is explicitly set by the users.
   */
  def isConfExplicitlySet(key: String): Boolean = {
    conf.contains(key)
  }
}<|MERGE_RESOLUTION|>--- conflicted
+++ resolved
@@ -1996,11 +1996,7 @@
         |On startup use: `--conf [conf key]=[conf value]`. For example:
         |
         |```
-<<<<<<< HEAD
-        |${SPARK_HOME}/bin/spark-shell --jars rapids-4-spark_2.12-23.08.0-cuda11.jar \
-=======
         |${SPARK_HOME}/bin/spark-shell --jars rapids-4-spark_2.12-23.08.1-SNAPSHOT-cuda11.jar \
->>>>>>> da554650
         |--conf spark.plugins=com.nvidia.spark.SQLPlugin \
         |--conf spark.rapids.sql.concurrentGpuTasks=2
         |```
