/*
 * Copyright (c) 2019-2024, NVIDIA CORPORATION.
 *
 * Licensed under the Apache License, Version 2.0 (the "License");
 * you may not use this file except in compliance with the License.
 * You may obtain a copy of the License at
 *
 *     http://www.apache.org/licenses/LICENSE-2.0
 *
 * Unless required by applicable law or agreed to in writing, software
 * distributed under the License is distributed on an "AS IS" BASIS,
 * WITHOUT WARRANTIES OR CONDITIONS OF ANY KIND, either express or implied.
 * See the License for the specific language governing permissions and
 * limitations under the License.
 */

package org.apache.spark.sql.rapids

import java.nio.charset.Charset
import java.text.DecimalFormatSymbols
import java.util.{Locale, Optional}

import scala.collection.mutable.ArrayBuffer

import ai.rapids.cudf.{BinaryOp, BinaryOperable, CaptureGroups, ColumnVector, ColumnView, DType, PadSide, RegexProgram, RoundMode, Scalar, Table}
import com.nvidia.spark.rapids._
import com.nvidia.spark.rapids.Arm._
import com.nvidia.spark.rapids.RapidsPluginImplicits._
<<<<<<< HEAD
import com.nvidia.spark.rapids.jni.CastStrings
import com.nvidia.spark.rapids.jni.RegexRewriteUtils
=======
import com.nvidia.spark.rapids.jni.{CastStrings, StringDigitsPattern}
>>>>>>> d80e12c6
import com.nvidia.spark.rapids.shims.{ShimExpression, SparkShimImpl}

import org.apache.spark.sql.catalyst.expressions._
import org.apache.spark.sql.types._
import org.apache.spark.sql.vectorized.ColumnarBatch
import org.apache.spark.unsafe.types.UTF8String

abstract class GpuUnaryString2StringExpression extends GpuUnaryExpression with ExpectsInputTypes {
  override def inputTypes: Seq[AbstractDataType] = Seq(StringType)

  override def dataType: DataType = StringType
}

case class GpuUpper(child: Expression) extends GpuUnaryString2StringExpression {

  override def toString: String = s"upper($child)"

  override def doColumnar(input: GpuColumnVector): ColumnVector =
    input.getBase.upper()
}

case class GpuLower(child: Expression) extends GpuUnaryString2StringExpression {

  override def toString: String = s"lower($child)"

  override def doColumnar(input: GpuColumnVector): ColumnVector =
    input.getBase.lower()
}

case class GpuLength(child: Expression) extends GpuUnaryExpression with ExpectsInputTypes {

  override def dataType: DataType = IntegerType
  override def inputTypes: Seq[AbstractDataType] = Seq(StringType)
  override def toString: String = s"length($child)"

  override def doColumnar(input: GpuColumnVector): ColumnVector =
    input.getBase.getCharLengths()
}

case class GpuBitLength(child: Expression) extends GpuUnaryExpression with ExpectsInputTypes {

  override def dataType: DataType = IntegerType
  override def inputTypes: Seq[AbstractDataType] = Seq(StringType)
  override def toString: String = s"bit_length($child)"

  override def doColumnar(input: GpuColumnVector): ColumnVector = {
    withResource(input.getBase.getByteCount) { byteCnt =>
      // bit count = byte count * 8
      withResource(GpuScalar.from(3, IntegerType)) { factor =>
        byteCnt.binaryOp(BinaryOp.SHIFT_LEFT, factor, DType.INT32)
      }
    }
  }
}

case class GpuOctetLength(child: Expression) extends GpuUnaryExpression with ExpectsInputTypes {

  override def dataType: DataType = IntegerType
  override def inputTypes: Seq[AbstractDataType] = Seq(StringType)
  override def toString: String = s"octet_length($child)"

  override def doColumnar(input: GpuColumnVector): ColumnVector =
    input.getBase.getByteCount
}

case class GpuStringLocate(substr: Expression, col: Expression, start: Expression)
  extends GpuTernaryExpressionArgsScalarAnyScalar
      with ImplicitCastInputTypes {

  override def dataType: DataType = IntegerType
  override def inputTypes: Seq[DataType] = Seq(StringType, StringType, IntegerType)
  override def first: Expression = substr
  override def second: Expression = col
  override def third: Expression = start

  def this(substr: Expression, col: Expression) = {
    this(substr, col, GpuLiteral(1, IntegerType))
  }

  override def doColumnar(val0: GpuScalar, val1: GpuColumnVector,
      val2: GpuScalar): ColumnVector = {
    if (!val2.isValid) {
      withResource(Scalar.fromInt(0)) { zeroScalar =>
        ColumnVector.fromScalar(zeroScalar, val1.getRowCount().toInt)
      }
    } else if (!val0.isValid) {
      //if null substring // or null column? <-- needs to be looked for/tested
      GpuColumnVector.columnVectorFromNull(val1.getRowCount().toInt, IntegerType)
    } else {
      val val2Int = val2.getValue.asInstanceOf[Int]
      val val0Str = val0.getValue.asInstanceOf[UTF8String]
      if (val2Int < 1 || val0Str.numChars() == 0) {
        withResource(val1.getBase.isNotNull()) { isNotNullColumn =>
          withResource(Scalar.fromNull(DType.INT32)) { nullScalar =>
            if (val2Int >= 1) {
              withResource(Scalar.fromInt(1)) { sv1 =>
                isNotNullColumn.ifElse(sv1, nullScalar)
              }
            } else {
              withResource(Scalar.fromInt(0)) { sv0 =>
                isNotNullColumn.ifElse(sv0, nullScalar)
              }
            }
          }
        }
      } else {
        withResource(val1.getBase.stringLocate(val0.getBase, val2Int - 1, -1)) {
          skewedResult =>
            withResource(Scalar.fromInt(1)) { sv1 =>
              skewedResult.add(sv1)
            }
        }
      }
    }
  }

  override def doColumnar(numRows: Int, val0: GpuScalar, val1: GpuScalar,
      val2: GpuScalar): ColumnVector = {
    withResource(GpuColumnVector.from(val1, numRows, col.dataType)) { val1Col =>
      doColumnar(val0, val1Col, val2)
    }
  }

}

case class GpuStartsWith(left: Expression, right: Expression)
  extends GpuBinaryExpressionArgsAnyScalar
      with Predicate
      with ImplicitCastInputTypes
      with NullIntolerant {

  override def inputTypes: Seq[DataType] = Seq(StringType)

  override def sql: String = {
    val inputSQL = left.sql
    val listSQL = right.sql
    s"($inputSQL STARTSWITH ($listSQL))"
  }

  override def toString: String = s"gpustartswith($left, $right)"

  def doColumnar(lhs: GpuColumnVector, rhs: GpuScalar): ColumnVector = 
    lhs.getBase.startsWith(rhs.getBase)

  override def doColumnar(numRows: Int, lhs: GpuScalar, rhs: GpuScalar): ColumnVector = {
    withResource(GpuColumnVector.from(lhs, numRows, left.dataType)) { expandedLhs =>
      doColumnar(expandedLhs, rhs)
    }
  }
}

case class GpuEndsWith(left: Expression, right: Expression)
  extends GpuBinaryExpressionArgsAnyScalar
      with Predicate
      with ImplicitCastInputTypes
      with NullIntolerant {

  override def inputTypes: Seq[DataType] = Seq(StringType)

  override def sql: String = {
    val inputSQL = left.sql
    val listSQL = right.sql
    s"($inputSQL ENDSWITH ($listSQL))"
  }

  override def toString: String = s"gpuendswith($left, $right)"

  def doColumnar(lhs: GpuColumnVector, rhs: GpuScalar): ColumnVector =
    lhs.getBase.endsWith(rhs.getBase)

  override def doColumnar(numRows: Int, lhs: GpuScalar, rhs: GpuScalar): ColumnVector = {
    withResource(GpuColumnVector.from(lhs, numRows, left.dataType)) { expandedLhs =>
      doColumnar(expandedLhs, rhs)
    }
  }
}

case class GpuStringTrim(column: Expression, trimParameters: Option[Expression] = None)
    extends GpuString2TrimExpression with ImplicitCastInputTypes {

  override def srcStr: Expression = column

  override def trimStr:Option[Expression] = trimParameters

  def this(trimParameters: Expression, column: Expression) =
    this(column, Option(trimParameters))

  def this(column: Expression) = this(column, None)

  override protected def direction: String = "BOTH"

  val trimMethod = "gpuTrim"

  override def strippedColumnVector(column: GpuColumnVector, t: Scalar): GpuColumnVector =
    if (column.getBase.getData == null) {
      GpuColumnVector.from(column.getBase.incRefCount, dataType)
    } else {
      GpuColumnVector.from(column.getBase.strip(t), dataType)
    }
}

case class GpuStringTrimLeft(column: Expression, trimParameters: Option[Expression] = None)
  extends GpuString2TrimExpression with ImplicitCastInputTypes {

  override def srcStr: Expression = column

  override def trimStr:Option[Expression] = trimParameters

  def this(trimParameters: Expression, column: Expression) =
    this(column, Option(trimParameters))

  def this(column: Expression) = this(column, None)

  override protected def direction: String = "LEADING"

  val trimMethod = "gpuTrimLeft"

  override def strippedColumnVector(column: GpuColumnVector, t: Scalar): GpuColumnVector =
    if (column.getBase.getData == null) {
      GpuColumnVector.from(column.getBase.incRefCount, dataType)
    } else {
      GpuColumnVector.from(column.getBase.lstrip(t), dataType)
    }
}

case class GpuStringTrimRight(column: Expression, trimParameters: Option[Expression] = None)
    extends GpuString2TrimExpression with ImplicitCastInputTypes {

  override def srcStr: Expression = column

  override def trimStr:Option[Expression] = trimParameters

  def this(trimParameters: Expression, column: Expression) =
    this(column, Option(trimParameters))

  def this(column: Expression) = this(column, None)

  override protected def direction: String = "TRAILING"

  val trimMethod = "gpuTrimRight"

  override def strippedColumnVector(column:GpuColumnVector, t:Scalar): GpuColumnVector =
    if (column.getBase.getData == null) {
      GpuColumnVector.from(column.getBase.incRefCount, dataType)
    } else {
      GpuColumnVector.from(column.getBase.rstrip(t), dataType)
    }
}

case class GpuConcatWs(children: Seq[Expression])
    extends GpuExpression with ShimExpression with ImplicitCastInputTypes {
  override def dataType: DataType = StringType
  override def nullable: Boolean = children.head.nullable
  override def foldable: Boolean = children.forall(_.foldable)

  /** The 1st child (separator) is str, and rest are either str or array of str. */
  override def inputTypes: Seq[AbstractDataType] = {
    val arrayOrStr = TypeCollection(ArrayType(StringType), StringType)
    StringType +: Seq.fill(children.size - 1)(arrayOrStr)
  }

  private def concatArrayCol(colOrScalarSep: Any,
      cv: ColumnView): GpuColumnVector = {
    colOrScalarSep match {
      case sepScalar: GpuScalar =>
        withResource(GpuScalar.from("", StringType)) { emptyStrScalar =>
          GpuColumnVector.from(cv.stringConcatenateListElements(sepScalar.getBase, emptyStrScalar,
            false, false), dataType)
        }
      case sepVec: GpuColumnVector =>
        GpuColumnVector.from(cv.stringConcatenateListElements(sepVec.getBase), dataType)
    }
  }

  private def processSingleColScalarSep(cv: ColumnVector): GpuColumnVector = {
    // single column with scalar separator just replace any nulls with empty string
    withResource(Scalar.fromString("")) { emptyStrScalar =>
      GpuColumnVector.from(cv.replaceNulls(emptyStrScalar), dataType)
    }
  }

  private def stringConcatSeparatorScalar(columns: ArrayBuffer[ColumnVector],
      sep: GpuScalar): GpuColumnVector = {
    withResource(Scalar.fromString("")) { emptyStrScalar =>
      GpuColumnVector.from(ColumnVector.stringConcatenate(sep.getBase, emptyStrScalar,
        columns.toArray[ColumnView], false), dataType)
    }
  }

  private def stringConcatSeparatorVector(columns: ArrayBuffer[ColumnVector],
      sep: GpuColumnVector): GpuColumnVector = {
    // GpuOverrides doesn't allow only specifying a separator, you have to specify at
    // least one value column
    GpuColumnVector.from(ColumnVector.stringConcatenate(columns.toArray[ColumnView],
      sep.getBase), dataType)
  }

  private def resolveColumnVectorAndConcatArrayCols(
      expr: Expression,
      numRows: Int,
      colOrScalarSep: Any,
      batch: ColumnarBatch): GpuColumnVector = {
    withResourceIfAllowed(expr.columnarEvalAny(batch)) {
      case vector: GpuColumnVector =>
        vector.dataType() match {
          case ArrayType(_: StringType, _) => concatArrayCol(colOrScalarSep, vector.getBase)
          case _ => vector.incRefCount()
        }
      case s: GpuScalar =>
        s.dataType match {
          case ArrayType(_: StringType, _) =>
            // we have to first concatenate any array types
            withResource(GpuColumnVector.from(s, numRows, s.dataType).getBase) { cv =>
              concatArrayCol(colOrScalarSep, cv)
            }
          case _ => GpuColumnVector.from(s, numRows, s.dataType)
        }
      case other =>
        throw new IllegalArgumentException(s"Cannot resolve a ColumnVector from the value:" +
          s" $other. Please convert it to a GpuScalar or a GpuColumnVector before returning.")
      }
  }

  private def checkScalarSeparatorNull(colOrScalarSep: Any,
      numRows: Int): Option[GpuColumnVector] = {
    colOrScalarSep match {
      case sepScalar: GpuScalar if (!sepScalar.getBase.isValid()) =>
        // if null scalar separator just return a column of all nulls
        Some(GpuColumnVector.from(sepScalar, numRows, dataType))
      case _ =>
        None
    }
  }

  override def columnarEval(batch: ColumnarBatch): GpuColumnVector = {
    val numRows = batch.numRows()
    withResourceIfAllowed(children.head.columnarEvalAny(batch)) { colOrScalarSep =>
      // check for null scalar separator
      checkScalarSeparatorNull(colOrScalarSep, numRows).getOrElse {
        withResource(ArrayBuffer.empty[ColumnVector]) { columns =>
          columns ++= children.tail.map {
            resolveColumnVectorAndConcatArrayCols(_, numRows, colOrScalarSep, batch).getBase
          }
          colOrScalarSep match {
            case sepScalar: GpuScalar =>
              if (columns.size == 1) {
                processSingleColScalarSep(columns.head)
              } else {
                stringConcatSeparatorScalar(columns, sepScalar)
              }
            case sepVec: GpuColumnVector  => stringConcatSeparatorVector(columns, sepVec)
          }
        }
      }
    }
  }
}

case class GpuContains(left: Expression, right: Expression)
    extends GpuBinaryExpressionArgsAnyScalar
        with Predicate
        with ImplicitCastInputTypes
        with NullIntolerant {

  override def inputTypes: Seq[DataType] = Seq(StringType)

  override def sql: String = {
    val inputSQL = left.sql
    val listSQL = right.sql
    s"($inputSQL CONTAINS ($listSQL))"
  }

  override def toString: String = s"gpucontains($left, $right)"

  def doColumnar(lhs: GpuColumnVector, rhs: GpuScalar): ColumnVector =
    lhs.getBase.stringContains(rhs.getBase)

  override def doColumnar(numRows: Int, lhs: GpuScalar, rhs: GpuScalar): ColumnVector = {
    withResource(GpuColumnVector.from(lhs, numRows, left.dataType)) { expandedLhs =>
      doColumnar(expandedLhs, rhs)
    }
  }
}

case class GpuSubstring(str: Expression, pos: Expression, len: Expression)
  extends GpuTernaryExpression with ImplicitCastInputTypes with NullIntolerant {

  override def dataType: DataType = str.dataType

  override def inputTypes: Seq[AbstractDataType] =
    Seq(TypeCollection(StringType, BinaryType), IntegerType, IntegerType)

  override def first: Expression = str
  override def second: Expression = pos
  override def third: Expression = len

  def this(str: Expression, pos: Expression) = {
    this(str, pos, GpuLiteral(Integer.MAX_VALUE, IntegerType))
  }

  private[this] def computeStarts(strs: ColumnView, poses: ColumnView): ColumnVector = {
    // CPU:
    //     start = (pos < 0) ? pos + str_size : ((pos > 0) ? pos - 1 : 0)
    // cudf `substring(column, column, column)` treats negative start always as 0, so
    // need to do the similar calculation as CPU here.

    // 1) pos + str_size
    val negConvertedPoses = withResource(strs.getCharLengths) { strSizes =>
      poses.add(strSizes, DType.INT32)
    }
    withResource(negConvertedPoses) { _ =>
      withResource(Scalar.fromInt(0)) { zero =>
        // 2) (pos > 0) ? pos - 1 : 0
        val subOnePoses = withResource(Scalar.fromInt(1)) { one =>
          poses.sub(one, DType.INT32)
        }
        val zeroBasedPoses = withResource(subOnePoses) { _ =>
          withResource(poses.greaterThan(zero)) { posPosFlags =>
            // Use "poses" here instead of "zero" as the false path to keep the nulls,
            // since "ifElse" will erase the null mask of "poses".
            posPosFlags.ifElse(subOnePoses, poses)
          }
        }

        withResource(zeroBasedPoses) { _ =>
          withResource(poses.lessThan(zero)) { negPosFlags =>
            negPosFlags.ifElse(negConvertedPoses, zeroBasedPoses)
          }
        }
      }
    }
  }

  private[this] def computeEnds(starts: BinaryOperable, lens: BinaryOperable): ColumnVector = {
    // CPU:
    //     end = start + length
    //   , along with integer overflow check
    val endLongCol = withResource(starts.add(lens, DType.INT64)) { endColAsLong =>
      // If (end < 0), end = 0, let cudf return empty string.
      // If (end > Int.MaxValue), end = Int.MaxValue, let cudf return string
      //   from start until the string end.
      // To align with the CPU's behavior.
      withResource(Scalar.fromLong(0L)) { zero =>
        withResource(Scalar.fromLong(Int.MaxValue.toLong)) { maxInt =>
          endColAsLong.clamp(zero, maxInt)
        }
      }
    }
    withResource(endLongCol) { _ =>
      endLongCol.castTo(DType.INT32)
    }
  }

  private[this] def substringColumn(strs: ColumnView, starts: ColumnView,
      ends: ColumnView): ColumnVector = {
    // cudf does not allow nulls in starts and ends.
    val noNullStarts = new ColumnView(starts.getType, starts.getRowCount, Optional.of(0L),
      starts.getData, null)
    withResource(noNullStarts) { _ =>
      val noNullEnds = new ColumnView(ends.getType, ends.getRowCount, Optional.of(0L),
        ends.getData, null)
      withResource(noNullEnds) { _ =>
        // Spark returns null if any of (str, pos, len) is null, and `ends`'s null mask
        // should already cover pos and len.
        withResource(strs.mergeAndSetValidity(BinaryOp.BITWISE_AND, strs, ends)) { rets =>
          rets.substring(noNullStarts, noNullEnds)
        }
      }
    }
  }

  override def doColumnar(strCol: GpuColumnVector, posCol: GpuColumnVector,
      lenCol: GpuColumnVector): ColumnVector = {
    val strs = strCol.getBase
    val poses = posCol.getBase
    val lens = lenCol.getBase
    withResource(computeStarts(strs, poses)) { starts =>
      withResource(computeEnds(starts, lens)) { ends =>
        substringColumn(strs, starts, ends)
      }
    }
  }

  override def doColumnar(strS: GpuScalar, posCol: GpuColumnVector,
      lenCol: GpuColumnVector): ColumnVector = {
    val numRows = posCol.getRowCount.toInt
    withResource(GpuColumnVector.from(strS, numRows, strS.dataType)) { strCol =>
      doColumnar(strCol, posCol, lenCol)
    }
  }

  override def doColumnar(strCol: GpuColumnVector, posS: GpuScalar,
      lenCol: GpuColumnVector): ColumnVector = {
    val strs = strCol.getBase
    val lens = lenCol.getBase
    val pos = posS.getValue.asInstanceOf[Int]
    // CPU:
    //     start = (pos < 0) ? pos + str_size : ((pos > 0) ? pos - 1 : 0)
    val starts = if (pos < 0) {
      withResource(strs.getCharLengths) { strSizes =>
        withResource(Scalar.fromInt(pos)) { posS =>
          posS.add(strSizes, DType.INT32)
        }
      }
    } else { // pos >= 0
      val start = if (pos > 0) pos - 1 else 0
      withResource(Scalar.fromInt(start)) { startS =>
        ColumnVector.fromScalar(startS, strs.getRowCount.toInt)
      }
    }

    withResource(starts) { _ =>
      withResource(computeEnds(starts, lens)) { ends =>
        substringColumn(strs, starts, ends)
      }
    }
  }

  override def doColumnar (strS: GpuScalar, posS: GpuScalar,
      lenCol: GpuColumnVector): ColumnVector = {
    val strValue = strS.getValue.asInstanceOf[UTF8String]
    val pos = posS.getValue.asInstanceOf[Int]
    val lens = lenCol.getBase
    val numRows = lenCol.getRowCount.toInt
    // CPU:
    //     start = (pos < 0) ? pos + str_size : ((pos > 0) ? pos - 1 : 0)
    val start = if (pos < 0) {
      pos + strValue.numChars()
    } else if (pos > 0) {
      pos - 1
    } else 0

    val starts = withResource(Scalar.fromInt(start)) { startS =>
      ColumnVector.fromScalar(startS, numRows)
    }

    withResource(starts) { _ =>
      withResource(computeEnds(starts, lens)) { ends =>
        withResource(ColumnVector.fromScalar(strS.getBase, numRows)) { strs =>
          substringColumn(strs, starts, ends)
        }
      }
    }
  }

  override def doColumnar(strCol: GpuColumnVector, posCol: GpuColumnVector,
      lenS: GpuScalar): ColumnVector = {
    val strs = strCol.getBase
    val poses = posCol.getBase
    val numRows =  strCol.getRowCount.toInt
    withResource(computeStarts(strs, poses)) { starts =>
      val ends = withResource(ColumnVector.fromScalar(lenS.getBase, numRows)) { lens =>
        computeEnds(starts, lens)
      }
      withResource(ends) { _ =>
        substringColumn(strs, starts, ends)
      }
    }
  }

  override def doColumnar(strS: GpuScalar, posCol: GpuColumnVector,
      lenS: GpuScalar): ColumnVector = {
    val numRows = posCol.getRowCount.toInt
    withResource(GpuColumnVector.from(strS, numRows, strS.dataType)) { strCol =>
      doColumnar(strCol, posCol, lenS)
    }
  }

  override def doColumnar(strCol: GpuColumnVector, posS: GpuScalar,
      lenS: GpuScalar): ColumnVector = {
    val strs = strCol.getBase
    val pos = posS.getValue.asInstanceOf[Int]
    val len = lenS.getValue.asInstanceOf[Int]
    val (start, endOpt) = if (len <= 0) {
      // Spark returns empty string if length is negative or zero
      (0, Some(0))
    } else if (pos > 0) {
      // 1-based index, convert to 0-based index
      val head = pos - 1
      val tail = if (head.toLong + len > Int.MaxValue) Int.MaxValue else head + len
      (head, Some(tail))
    } else if (pos == 0) {
      // 0-based index, calculate substring from 0 to length
      (0, Some(len))
    } else if (pos + len < 0) {
      // Drop the last "abs(substringPos + substringLen)" chars.
      // e.g.
      //    >> substring("abc", -3, 1)
      //    >> "a"  // dropping the last 2 [= abs(-3+1)] chars.
      // `pos + len` does not overflow as `pos < 0 && len > 0` here.
      (pos, Some(pos + len))
    } else { // pos + len >= 0
      // Read from start until the end.
      // e.g. `substring("abc", -3, 4)` outputs "abc".
      (pos, None)
    }
    endOpt.map(strs.substring(start, _)).getOrElse(strs.substring(start))
  }

  override def doColumnar(numRows: Int, strS: GpuScalar, posS: GpuScalar,
      lenS: GpuScalar): ColumnVector = {
    withResource(GpuColumnVector.from(strS, numRows, strS.dataType)) { strCol =>
      doColumnar(strCol, posS, lenS)
    }
  }
}

case class GpuInitCap(child: Expression) extends GpuUnaryExpression with ImplicitCastInputTypes {
  override def inputTypes: Seq[DataType] = Seq(StringType)
  override def dataType: DataType = StringType
  override protected def doColumnar(input: GpuColumnVector): ColumnVector =
    withResource(Scalar.fromString(" ")) { space =>
      // Spark only sees the space character as a word deliminator.
      input.getBase.capitalize(space)
    }
}

case class GpuStringRepeat(input: Expression, repeatTimes: Expression)
    extends GpuBinaryExpression with ImplicitCastInputTypes with NullIntolerant {
  override def left: Expression = input
  override def right: Expression = repeatTimes
  override def dataType: DataType = input.dataType
  override def inputTypes: Seq[AbstractDataType] = Seq(StringType, IntegerType)

  def doColumnar(input: GpuScalar, repeatTimes: GpuColumnVector): ColumnVector = {
    assert(input.dataType == StringType)

    withResource(GpuColumnVector.from(input, repeatTimes.getRowCount.asInstanceOf[Int],
                 input.dataType)) {
      replicatedInput => doColumnar(replicatedInput, repeatTimes)
    }
  }

  def doColumnar(input: GpuColumnVector, repeatTimes: GpuColumnVector): ColumnVector = {
    input.getBase.repeatStrings(repeatTimes.getBase)
  }

  def doColumnar(input: GpuColumnVector, repeatTimes: GpuScalar): ColumnVector = {
    if (!repeatTimes.isValid) {
      // If the input scala repeatTimes is invalid, the results should be all nulls.
      withResource(Scalar.fromNull(DType.STRING)) {
        nullString => ColumnVector.fromScalar(nullString, input.getRowCount.asInstanceOf[Int])
      }
    } else {
      assert(repeatTimes.dataType == IntegerType)
      val repeatTimesVal = repeatTimes.getBase.getInt

      // Get the input size to check for overflow for the output.
      // Note that this is not an accurate check since the total buffer size of the input
      // strings column may be larger than the total length of strings that will be repeated in
      // this function.
      val inputBufferSize: Long = Option(input.getBase.getData).map(_.getLength).getOrElse(0)
      if (repeatTimesVal > 0 && inputBufferSize > Int.MaxValue / repeatTimesVal) {
        throw new RuntimeException("Output strings have total size exceed maximum allowed size")
      }

      // Finally repeat the strings.
      input.getBase.repeatStrings(repeatTimesVal)
    }
  }

  def doColumnar(numRows: Int, input: GpuScalar, repeatTimes: GpuScalar): ColumnVector = {
    assert(input.dataType == StringType)

    if (!repeatTimes.isValid) {
      // If the input scala repeatTimes is invalid, the results should be all nulls.
      withResource(Scalar.fromNull(DType.STRING)) {
        nullString => ColumnVector.fromScalar(nullString, numRows)
      }
    } else {
      assert(repeatTimes.dataType == IntegerType)
      val repeatTimesVal = repeatTimes.getBase.getInt

      withResource(input.getBase.repeatString(repeatTimesVal)) {
        repeatedString => ColumnVector.fromScalar(repeatedString, numRows)
      }
    }
  }

}

trait HasGpuStringReplace {
  def doStringReplace(
      strExpr: GpuColumnVector,
      searchExpr: GpuScalar,
      replaceExpr: GpuScalar): ColumnVector = {
    // When search or replace string is null, return all nulls like the CPU does.
    if (!searchExpr.isValid || !replaceExpr.isValid) {
      GpuColumnVector.columnVectorFromNull(strExpr.getRowCount.toInt, StringType)
    } else if (searchExpr.getValue.asInstanceOf[UTF8String].numChars() == 0) {
      // Return original string if search string is empty
      strExpr.getBase.asStrings()
    } else {
      strExpr.getBase.stringReplace(searchExpr.getBase, replaceExpr.getBase)
    }
  }

  def doStringReplaceMulti(
    strExpr: GpuColumnVector,
    search: Seq[String],
    replacement: String): ColumnVector = {
      withResource(ColumnVector.fromStrings(search: _*)) { targets =>
        withResource(ColumnVector.fromStrings(replacement)) {  repls =>
          strExpr.getBase.stringReplace(targets, repls)
        }
      }
  }
}

case class GpuStringReplace(
    srcExpr: Expression,
    searchExpr: Expression,
    replaceExpr: Expression)
  extends GpuTernaryExpressionArgsAnyScalarScalar
      with ImplicitCastInputTypes
      with HasGpuStringReplace {

  override def dataType: DataType = srcExpr.dataType

  override def inputTypes: Seq[DataType] = Seq(StringType, StringType, StringType)

  override def first: Expression = srcExpr
  override def second: Expression = searchExpr
  override def third: Expression = replaceExpr

  def this(srcExpr: Expression, searchExpr: Expression) = {
    this(srcExpr, searchExpr, GpuLiteral("", StringType))
  }

  override def doColumnar(
      strExpr: GpuColumnVector,
      searchExpr: GpuScalar,
      replaceExpr: GpuScalar): ColumnVector = {
    doStringReplace(strExpr, searchExpr, replaceExpr)
  }

  override def doColumnar(
      numRows: Int,
      strExpr: GpuScalar,
      searchExpr: GpuScalar,
      replaceExpr: GpuScalar): ColumnVector = {
    withResource(GpuColumnVector.from(strExpr, numRows, srcExpr.dataType)) { strExprCol =>
      doColumnar(strExprCol, searchExpr, replaceExpr)
    }
  }
}

case class GpuStringTranslate(
    srcExpr: Expression,
    fromExpr: Expression,
    toExpr: Expression)
  extends GpuTernaryExpressionArgsAnyScalarScalar
      with ImplicitCastInputTypes {

  override def dataType: DataType = srcExpr.dataType

  override def inputTypes: Seq[DataType] = Seq(StringType, StringType, StringType)

  override def first: Expression = srcExpr
  override def second: Expression = fromExpr
  override def third: Expression = toExpr

  private def buildLists(fromExpr: GpuScalar, toExpr: GpuScalar): (List[String], List[String]) = {
    val fromString = fromExpr.getValue.asInstanceOf[UTF8String].toString
    val toString = toExpr.getValue.asInstanceOf[UTF8String].toString
    var fromCharsArray = Array[String]()
    var toCharsArray = Array[String]()
    var i = 0
    var j = 0
    while (i < fromString.length) {
      val replaceStr = if (j < toString.length) {
        val repCharCount = Character.charCount(toString.codePointAt(j))
        val repStr = toString.substring(j, j + repCharCount)
        j += repCharCount
        repStr
      } else {
        ""
      }
      val matchCharCount = Character.charCount(fromString.codePointAt(i))
      val matchStr = fromString.substring(i, i + matchCharCount)
      i += matchCharCount
      fromCharsArray :+= matchStr
      toCharsArray :+= replaceStr
    }
    (fromCharsArray.toList, toCharsArray.toList)
  }

  override def doColumnar(
      strExpr: GpuColumnVector,
      fromExpr: GpuScalar,
      toExpr: GpuScalar): ColumnVector = {
    // When from or to string is null, return all nulls like the CPU does.
    if (!fromExpr.isValid || !toExpr.isValid) {
      GpuColumnVector.columnVectorFromNull(strExpr.getRowCount.toInt, StringType)
    } else if (fromExpr.getValue.asInstanceOf[UTF8String].numChars() == 0) {
      // Return original string if search string is empty
      strExpr.getBase.incRefCount()
    } else {
      val (fromStringList, toStringList) = buildLists(fromExpr, toExpr)
      withResource(ColumnVector.fromStrings(fromStringList: _*)) { fromStringCol =>
        withResource(ColumnVector.fromStrings(toStringList: _*)) { toStringCol =>
          strExpr.getBase.stringReplace(fromStringCol, toStringCol)
        }
      }
    }
  }

  override def doColumnar(numRows: Int, val0: GpuScalar, val1: GpuScalar,
      val2: GpuScalar): ColumnVector = {
    withResource(GpuColumnVector.from(val0, numRows, srcExpr.dataType)) { val0Col =>
      doColumnar(val0Col, val1, val2)
    }
  }
}

object CudfRegexp {
  val escapeForCudfCharSet = Seq('^', '-', ']')

  def notCharSet(c: Char): String = c match {
    case '\n' => "(?:.|\r)"
    case '\r' => "(?:.|\n)"
    case chr if escapeForCudfCharSet.contains(chr) => "(?:[^\\" + chr + "]|\r|\n)"
    case chr => "(?:[^" + chr + "]|\r|\n)"
  }

  val escapeForCudf = Seq('[', '^', '$', '.', '|', '?', '*','+', '(', ')', '\\', '{', '}')

  def cudfQuote(c: Character): String = c match {
    case chr if escapeForCudf.contains(chr) => "\\" + chr
    case chr => Character.toString(chr)
  }
}

case class GpuLike(left: Expression, right: Expression, escapeChar: Char)
  extends GpuBinaryExpressionArgsAnyScalar
      with ImplicitCastInputTypes
      with NullIntolerant  {

  def this(left: Expression, right: Expression) = this(left, right, '\\')

  override def toString: String = escapeChar match {
    case '\\' => s"$left gpulike $right"
    case c => s"$left gpulike $right ESCAPE '$c'"
  }

  override def doColumnar(lhs: GpuColumnVector, rhs: GpuScalar): ColumnVector = {
    withResource(Scalar.fromString(Character.toString(escapeChar))) { escapeScalar =>
      lhs.getBase.like(rhs.getBase, escapeScalar)
    }
  }

  override def doColumnar(numRows: Int, lhs: GpuScalar, rhs: GpuScalar): ColumnVector = {
    withResource(GpuColumnVector.from(lhs, numRows, left.dataType)) { expandedLhs =>
      doColumnar(expandedLhs, rhs)
    }
  }

  override def inputTypes: Seq[AbstractDataType] = Seq(StringType, StringType)

  override def dataType: DataType = BooleanType
}

object GpuRegExpUtils {
  private def parseAST(pattern: String): RegexAST = {
    new RegexParser(pattern).parse()
  }

  /**
   * Convert symbols of back-references if input string contains any.
   * In spark's regex rule, there are two patterns of back-references:
   * \group_index and \$group_index
   * This method transforms above two patterns into cuDF pattern \${group_index}, except they are
   * preceded by escape character.
   *
   * @param rep replacement string
   * @return A pair consists of a boolean indicating whether containing any backref and the
   *         converted replacement.
   */
  def backrefConversion(rep: String): (Boolean, String) = {
    val b = new StringBuilder
    var i = 0
    while (i < rep.length) {
      // match $group_index or \group_index
      if (Seq('$', '\\').contains(rep.charAt(i))
        && i + 1 < rep.length && rep.charAt(i + 1).isDigit) {

        b.append("${")
        var j = i + 1
        do {
          b.append(rep.charAt(j))
          j += 1
        } while (j < rep.length && rep.charAt(j).isDigit)
        b.append("}")
        i = j
      } else if (rep.charAt(i) == '\\' && i + 1 < rep.length) {
        // skip potential \$group_index or \\group_index
        b.append('\\').append(rep.charAt(i + 1))
        i += 2
      } else {
        b.append(rep.charAt(i))
        i += 1
      }
    }

    val converted = b.toString
    !rep.equals(converted) -> converted
  }

  /**
   * We need to remove escape characters in the regexp_replace
   * replacement string before passing to cuDF.
   */
  def unescapeReplaceString(s: String): String = {
    val b = new StringBuilder
    var i = 0
    while (i < s.length) {
      if (s.charAt(i) == '\\' && i+1 < s.length) {
        i += 1
      }
      b.append(s.charAt(i))
      i += 1
    }
    b.toString
  }

  def tagForRegExpEnabled(meta: ExprMeta[_]): Unit = {
    if (!meta.conf.isRegExpEnabled) {
      meta.willNotWorkOnGpu(s"regular expression support is disabled. " +
        s"Set ${RapidsConf.ENABLE_REGEXP}=true to enable it")
    }

    Charset.defaultCharset().name() match {
      case "UTF-8" =>
        // supported
      case _ =>
        meta.willNotWorkOnGpu(s"regular expression support is disabled because the GPU only " +
        "supports the UTF-8 charset when using regular expressions")
    }
  }

  def validateRegExpComplexity(meta: ExprMeta[_], regex: RegexAST): Unit = {
    if(!RegexComplexityEstimator.isValid(meta.conf, regex)) {
      meta.willNotWorkOnGpu(s"estimated memory needed for regular expression exceeds the maximum." +
        s" Set ${RapidsConf.REGEXP_MAX_STATE_MEMORY_BYTES} to change it.")
    }
  }

  /**
   * Recursively check if pattern contains only zero-match repetitions
   * ?, *, {0,}, or {0,n} or any combination of them.
   */
  def isEmptyRepetition(pattern: String): Boolean = {
    def isASTEmptyRepetition(regex: RegexAST): Boolean = {
      regex match {
        case RegexRepetition(_, term) => term match {
          case SimpleQuantifier('*') | SimpleQuantifier('?') => true
          case QuantifierFixedLength(0) => true
          case QuantifierVariableLength(0, _) => true
          case _ => false
        }
        case RegexGroup(_, term, _) =>
          isASTEmptyRepetition(term)
        case RegexSequence(parts) =>
          parts.forall(isASTEmptyRepetition)
        // cuDF does not support repetitions adjacent to a choice (eg. "a*|a"), but if
        // we did, we would need to add a `case RegexChoice()` here
        case _ => false
      }
    }
    parseAST(pattern) match {
      case RegexSequence(parts) if parts.lastOption.contains(RegexChar('$')) =>
        // handle pattern ".*$"
        isASTEmptyRepetition(RegexSequence(parts.dropRight(1)))
      case other => isASTEmptyRepetition(other)
    }
  }

  /**
   * Returns the number of groups in regexp
   * (includes both capturing and non-capturing groups)
   */
  def countGroups(pattern: String): Int = {
    def countGroups(regexp: RegexAST): Int = {
      regexp match {
        case RegexGroup(_, term, _) => 1 + countGroups(term)
        case other => other.children().map(countGroups).sum
      }
   }
   countGroups(parseAST(pattern))
  }

  def getChoicesFromRegex(regex: RegexAST): Option[Seq[String]] = {
    regex match {
      case RegexGroup(_, t, None) =>
        getChoicesFromRegex(t)
      case RegexChoice(a, b) =>
        getChoicesFromRegex(a) match {
          case Some(la) =>
            getChoicesFromRegex(b) match {
              case Some(lb) => Some(la ++ lb)
              case _ => None
            }
          case _ => None
        }
      case RegexSequence(parts) =>
        if (GpuOverrides.isSupportedStringReplacePattern(regex.toRegexString)) {
          Some(Seq(regex.toRegexString))
        } else {
          parts.foldLeft(Some(Seq[String]()): Option[Seq[String]]) { (m: Option[Seq[String]], r) =>
            getChoicesFromRegex(r) match {
              case Some(l) => m.map(_ ++ l)
              case _ => None
            }
          }
        }
      case _ =>
        if (GpuOverrides.isSupportedStringReplacePattern(regex.toRegexString)) {
          Some(Seq(regex.toRegexString))
        } else {
          None
        }
    }
  }


}

sealed trait RegexprPart
object RegexprPart {
  case object Start extends RegexprPart // ^
  case object End extends RegexprPart   // $
  case object Wildcard extends RegexprPart  // .* or (.*)
  case class Digits(from: Int, to: Int) extends RegexprPart  // [0-9]{a, b}
  case object Chinese extends RegexprPart  // Chinese characters  [\u4e00-\u9fa5]+
  case class Fixstring(name: String) extends RegexprPart // normal string without special characters
  case class Regexpr(value: String) extends RegexprPart  // other strings
}

class GpuRLikeMeta(
      expr: RLike,
      conf: RapidsConf,
      parent: Option[RapidsMeta[_, _, _]],
      rule: DataFromReplacementRule) extends BinaryExprMeta[RLike](expr, conf, parent, rule) {
    import RegexOptimizationType._
    private var pattern: Option[String] = None
    private var rewriteOptimizationType: RegexOptimizationType = NoOptimization

    override def tagExprForGpu(): Unit = {
      GpuRegExpUtils.tagForRegExpEnabled(this)
      expr.right match {
        case Literal(str: UTF8String, DataTypes.StringType) if str != null =>
          try {
            // verify that we support this regex and can transpile it to cuDF format
            val originalPattern = str.toString
            val regexAst = new RegexParser(originalPattern).parse()
            if (conf.isRlikeRegexRewriteEnabled) {
              rewriteOptimizationType = RegexRewrite.matchSimplePattern(regexAst)
            }
            val (transpiledAST, _) = new CudfRegexTranspiler(RegexFindMode)
                .getTranspiledAST(regexAst, None, None)
            GpuRegExpUtils.validateRegExpComplexity(this, transpiledAST)
            pattern = Some(transpiledAST.toRegexString)
          } catch {
            case e: RegexUnsupportedException =>
              willNotWorkOnGpu(e.getMessage)
          }
        case _ =>
          willNotWorkOnGpu(s"only non-null literal strings are supported on GPU")
      }
    }

    override def convertToGpu(lhs: Expression, rhs: Expression): GpuExpression = {
      rewriteOptimizationType match {
        case NoOptimization => {
          val patternStr = pattern.getOrElse(throw new IllegalStateException(
            "Expression has not been tagged with cuDF regex pattern"))
          GpuRLike(lhs, rhs, patternStr)
        }
        case StartsWith(s) => GpuStartsWith(lhs, GpuLiteral(s, StringType))
        case Contains(s) => GpuContains(lhs, GpuLiteral(s, StringType))
        case PrefixRange(s, length, start, end) =>
          GpuLiteralRangePattern(lhs, GpuLiteral(s, StringType), length, start, end)
        case _ => throw new IllegalStateException("Unexpected optimization type")
      }
    }
}

case class GpuStringDigits(left: Expression, right: Expression, from: Int, start: Int, end: Int)
  extends GpuBinaryExpressionArgsAnyScalar with ImplicitCastInputTypes with NullIntolerant {

  override def dataType: DataType = BooleanType

  override def inputTypes: Seq[AbstractDataType] = Seq(StringType, StringType)

  override def doColumnar(lhs: GpuColumnVector, rhs: GpuScalar): ColumnVector = {
    StringDigitsPattern.stringDigitsPattern(lhs.getBase, rhs.getBase, from, start, end)
  }

  override def doColumnar(numRows: Int, lhs: GpuScalar, rhs: GpuScalar): ColumnVector = {
    withResource(GpuColumnVector.from(lhs, numRows, left.dataType)) { expandedLhs =>
      doColumnar(expandedLhs, rhs)
    }
  }
}

case class GpuRLike(left: Expression, right: Expression, pattern: String)
  extends GpuBinaryExpressionArgsAnyScalar
      with ImplicitCastInputTypes
      with NullIntolerant  {

  override def toString: String = s"$left gpurlike $right"

  override def doColumnar(lhs: GpuColumnVector, rhs: GpuScalar): ColumnVector = {
    lhs.getBase.containsRe(new RegexProgram(pattern, CaptureGroups.NON_CAPTURE))
  }

  override def doColumnar(numRows: Int, lhs: GpuScalar, rhs: GpuScalar): ColumnVector = {
    withResource(GpuColumnVector.from(lhs, numRows, left.dataType)) { expandedLhs =>
      doColumnar(expandedLhs, rhs)
    }
  }

  override def inputTypes: Seq[AbstractDataType] = Seq(StringType, StringType)

  override def dataType: DataType = BooleanType
}

case class GpuLiteralRangePattern(left: Expression, right: Expression, 
    from: Int, start: Int, end: Int)
  extends GpuBinaryExpressionArgsAnyScalar with ImplicitCastInputTypes with NullIntolerant {

  override def dataType: DataType = BooleanType

  override def inputTypes: Seq[AbstractDataType] = Seq(StringType, StringType)

  override def doColumnar(lhs: GpuColumnVector, rhs: GpuScalar): ColumnVector = {
    RegexRewriteUtils.literalRangePattern(lhs.getBase, rhs.getBase, from, start, end)
  }

  override def doColumnar(numRows: Int, lhs: GpuScalar, rhs: GpuScalar): ColumnVector = {
    withResource(GpuColumnVector.from(lhs, numRows, left.dataType)) { expandedLhs =>
      doColumnar(expandedLhs, rhs)
    }
  }
}

abstract class GpuRegExpTernaryBase
    extends GpuTernaryExpressionArgsAnyScalarScalar {

  override def dataType: DataType = StringType

  override def doColumnar(numRows: Int, val0: GpuScalar, val1: GpuScalar,
      val2: GpuScalar): ColumnVector = {
    withResource(GpuColumnVector.from(val0, numRows, first.dataType)) { val0Col =>
      doColumnar(val0Col, val1, val2)
    }
  }
}

case class GpuRegExpReplace(
    srcExpr: Expression,
    searchExpr: Expression,
    replaceExpr: Expression)
    (javaRegexpPattern: String,
    cudfRegexPattern: String,
    cudfReplacementString: String,
    searchList: Option[Seq[String]],
    replaceOpt: Option[GpuRegExpReplaceOpt])
  extends GpuRegExpTernaryBase with ImplicitCastInputTypes with HasGpuStringReplace {

  override def otherCopyArgs: Seq[AnyRef] = Seq(javaRegexpPattern,
    cudfRegexPattern, cudfReplacementString, searchList, replaceOpt)
  override def inputTypes: Seq[DataType] = Seq(StringType, StringType, StringType)

  override def first: Expression = srcExpr
  override def second: Expression = searchExpr
  override def third: Expression = replaceExpr

  def this(srcExpr: Expression, searchExpr: Expression)(javaRegexpPattern: String,
    cudfRegexPattern: String, cudfReplacementString: String) = {

    this(srcExpr, searchExpr, GpuLiteral("", StringType))(javaRegexpPattern,
      cudfRegexPattern, cudfReplacementString, None, None)
  }

  override def doColumnar(
      strExpr: GpuColumnVector,
      searchExpr: GpuScalar,
      replaceExpr: GpuScalar): ColumnVector = {
    // For empty strings and a regex containing only a zero-match repetition,
    // the behavior in some versions of Spark is different.
    // see https://github.com/NVIDIA/spark-rapids/issues/5456
    replaceOpt match {
      case Some(GpuRegExpStringReplace) =>
        doStringReplace(strExpr, searchExpr, replaceExpr)
      case Some(GpuRegExpStringReplaceMulti) =>
        searchList match {
          case Some(searches) =>
            doStringReplaceMulti(strExpr, searches, cudfReplacementString)
          case _ =>
            throw new IllegalStateException("Need a replace")
        }
      case _ =>
        val prog = new RegexProgram(cudfRegexPattern, CaptureGroups.NON_CAPTURE)
        if (SparkShimImpl.reproduceEmptyStringBug &&
            GpuRegExpUtils.isEmptyRepetition(javaRegexpPattern)) {
          val isEmpty = withResource(strExpr.getBase.getCharLengths) { len =>
            withResource(Scalar.fromInt(0)) { zero =>
              len.equalTo(zero)
            }
          }
          withResource(isEmpty) { _ =>
            withResource(GpuScalar.from("", DataTypes.StringType)) { emptyString =>
              withResource(GpuScalar.from(cudfReplacementString, DataTypes.StringType)) { rep =>
                withResource(strExpr.getBase.replaceRegex(prog, rep)) { replacement =>
                  isEmpty.ifElse(emptyString, replacement)
                }
              }
            }
          }
        } else {
          withResource(Scalar.fromString(cudfReplacementString)) { rep =>
            strExpr.getBase.replaceRegex(prog, rep)
          }
        }
    }

  }

}

case class GpuRegExpReplaceWithBackref(
    override val child: Expression,
    searchExpr: Expression,
    replaceExpr: Expression)
    (javaRegexpPattern: String,
     cudfRegexPattern: String,
    cudfReplacementString: String)
  extends GpuUnaryExpression with ImplicitCastInputTypes {

  override def otherCopyArgs: Seq[AnyRef] = Seq(javaRegexpPattern, cudfRegexPattern,
    cudfReplacementString)
  override def inputTypes: Seq[DataType] = Seq(StringType)

  override def dataType: DataType = StringType

  override protected def doColumnar(input: GpuColumnVector): ColumnVector = {
    val prog = new RegexProgram(cudfRegexPattern)
    if (SparkShimImpl.reproduceEmptyStringBug &&
        GpuRegExpUtils.isEmptyRepetition(javaRegexpPattern)) {
      val isEmpty = withResource(input.getBase.getCharLengths) { len =>
        withResource(Scalar.fromInt(0)) { zero =>
          len.equalTo(zero)
        }
      }
      withResource(isEmpty) { _ =>
        withResource(GpuScalar.from("", DataTypes.StringType)) { emptyString =>
          withResource(input.getBase.stringReplaceWithBackrefs(prog,
              cudfReplacementString)) { replacement =>
            isEmpty.ifElse(emptyString, replacement)
          }
        }
      }
    } else {
      input.getBase.stringReplaceWithBackrefs(prog, cudfReplacementString)
    }
  }

}

class GpuRegExpExtractMeta(
    expr: RegExpExtract,
    conf: RapidsConf,
    parent: Option[RapidsMeta[_, _, _]],
    rule: DataFromReplacementRule)
  extends TernaryExprMeta[RegExpExtract](expr, conf, parent, rule) {

  private var pattern: Option[String] = None

  override def tagExprForGpu(): Unit = {
    GpuRegExpUtils.tagForRegExpEnabled(this)

    ShimLoader.getShimVersion match {
      case _: DatabricksShimVersion if expr.subject.isInstanceOf[InputFileName] =>
        willNotWorkOnGpu("avoiding Databricks Delta problem with regexp extract")
      case _ =>
    }

    var numGroups = 0
    val groupIdx = expr.idx match {
      case Literal(value, DataTypes.IntegerType) =>
        Some(value.asInstanceOf[Int])
      case _ =>
        willNotWorkOnGpu("GPU only supports literal index")
        None
    }

    expr.regexp match {
      case Literal(str: UTF8String, DataTypes.StringType) if str != null =>
        try {
          val javaRegexpPattern = str.toString
          // verify that we support this regex and can transpile it to cuDF format
          val (transpiledAST, _) =
            new CudfRegexTranspiler(RegexFindMode).getTranspiledAST(
              javaRegexpPattern, groupIdx, None)
          GpuRegExpUtils.validateRegExpComplexity(this, transpiledAST)
          pattern = Some(transpiledAST.toRegexString)
          numGroups = GpuRegExpUtils.countGroups(javaRegexpPattern)
        } catch {
          case e: RegexUnsupportedException =>
            willNotWorkOnGpu(e.getMessage)
        }
      case _ =>
        willNotWorkOnGpu(s"only non-null literal strings are supported on GPU")
    }

    groupIdx.foreach { idx =>
      if (idx < 0) {
        willNotWorkOnGpu("the specified group index cannot be less than zero")
      }
      if (idx > numGroups) {
        willNotWorkOnGpu(
          s"regex group count is $numGroups, but the specified group index is $idx")
      }
    }
  }

  override def convertToGpu(
      str: Expression,
      regexp: Expression,
      idx: Expression): GpuExpression = {
    val cudfPattern = pattern.getOrElse(
      throw new IllegalStateException("Expression has not been tagged with cuDF regex pattern"))
    GpuRegExpExtract(str, regexp, idx)(cudfPattern)
  }
}

case class GpuRegExpExtract(
    subject: Expression,
    regexp: Expression,
    idx: Expression)(cudfRegexPattern: String)
  extends GpuRegExpTernaryBase with ImplicitCastInputTypes with NullIntolerant {

  override def otherCopyArgs: Seq[AnyRef] = cudfRegexPattern :: Nil
  override def inputTypes: Seq[AbstractDataType] = Seq(StringType, StringType, IntegerType)
  override def first: Expression = subject
  override def second: Expression = regexp
  override def third: Expression = idx

  override def prettyName: String = "regexp_extract"

  override def doColumnar(
      str: GpuColumnVector,
      regexp: GpuScalar,
      idx: GpuScalar): ColumnVector = {

    // When group index is 0, it means extract the entire pattern including those parts which
    // don't belong to any group. For instance,
    // regexp_extract('123abcEfg', '([0-9]+)[a-z]+([A-Z])', 0) => 123abcE
    // regexp_extract('123abcEfg', '([0-9]+)[a-z]+([A-Z])', 1) => 123
    // regexp_extract('123abcEfg', '([0-9]+)[a-z]+([A-Z])', 2) => E
    //
    // To support the full match (group index 0), we wrap a pair of parentheses on the original
    // cudfRegexPattern.
    val (extractPattern, groupIndex) = idx.getValue match {
      case i: Int if i == 0 =>
        ("(" + cudfRegexPattern + ")", 0)
      case _ =>
        // Since we have transpiled all but one of the capture groups to non-capturing, the index
        // here moves to 0 to single out the one capture group left
        (cudfRegexPattern, 0)
    }

    // There are some differences in behavior between cuDF and Java so we have
    // to handle those cases here.
    //
    // Given the pattern `^([a-z]*)([0-9]*)([a-z]*)$` the following table
    // shows the value that would be extracted for group index 2 given a range
    // of inputs. The behavior is mostly consistent except for the case where
    // the input is non-null and does not match the pattern.
    //
    // | Input  | Java  | cuDF  |
    // |--------|-------|-------|
    // | ''     | ''    | ''    |
    // | NULL   | NULL  | NULL  |
    // | 'a1a'  | '1'   | '1'   |
    // | '1a1'  | ''    | NULL  |

    withResource(str.getBase.extractRe(new RegexProgram(extractPattern))) { extract =>
      withResource(GpuScalar.from("", DataTypes.StringType)) { emptyString =>
        val outputNullAndInputNotNull =
          withResource(extract.getColumn(groupIndex).isNull) { outputNull =>
            withResource(str.getBase.isNotNull) { inputNotNull =>
              outputNull.and(inputNotNull)
            }
          }
        withResource(outputNullAndInputNotNull) {
          _.ifElse(emptyString, extract.getColumn(groupIndex))
        }
      }
    }
  }
}

class GpuRegExpExtractAllMeta(
    expr: RegExpExtractAll,
    conf: RapidsConf,
    parent: Option[RapidsMeta[_, _, _]],
    rule: DataFromReplacementRule)
  extends TernaryExprMeta[RegExpExtractAll](expr, conf, parent, rule) {

  private var pattern: Option[String] = None

  override def tagExprForGpu(): Unit = {
    GpuRegExpUtils.tagForRegExpEnabled(this)

    var numGroups = 0
    val groupIdx = expr.idx match {
      case Literal(value, DataTypes.IntegerType) =>
        Some(value.asInstanceOf[Int])
      case _ =>
        willNotWorkOnGpu("GPU only supports literal index")
        None
    }

    expr.regexp match {
      case Literal(str: UTF8String, DataTypes.StringType) if str != null =>
        try {
          val javaRegexpPattern = str.toString
          // verify that we support this regex and can transpile it to cuDF format
          val (transpiledAST, _) =
            new CudfRegexTranspiler(RegexFindMode).getTranspiledAST(
              javaRegexpPattern, groupIdx, None)
          GpuRegExpUtils.validateRegExpComplexity(this, transpiledAST)
          pattern = Some(transpiledAST.toRegexString)
          numGroups = GpuRegExpUtils.countGroups(javaRegexpPattern)
        } catch {
          case e: RegexUnsupportedException =>
            willNotWorkOnGpu(e.getMessage)
        }
      case _ =>
        willNotWorkOnGpu(s"only non-null literal strings are supported on GPU")
    }

    groupIdx.foreach { idx =>
      if (idx < 0) {
        willNotWorkOnGpu("the specified group index cannot be less than zero")
      }
      if (idx > numGroups) {
        willNotWorkOnGpu(
          s"regex group count is $numGroups, but the specified group index is $idx")
      }
    }
  }

  override def convertToGpu(
      str: Expression,
      regexp: Expression,
      idx: Expression): GpuExpression = {
    val cudfPattern = pattern.getOrElse(
      throw new IllegalStateException("Expression has not been tagged with cuDF regex pattern"))
    GpuRegExpExtractAll(str, regexp, idx)(cudfPattern)
  }
}

case class GpuRegExpExtractAll(
    str: Expression,
    regexp: Expression,
    idx: Expression)(cudfRegexPattern: String)
  extends GpuRegExpTernaryBase with ImplicitCastInputTypes with NullIntolerant {

  override def otherCopyArgs: Seq[AnyRef] = cudfRegexPattern :: Nil
  override def dataType: DataType = ArrayType(StringType, containsNull = true)
  override def inputTypes: Seq[AbstractDataType] = Seq(StringType, StringType, IntegerType)
  override def first: Expression = str
  override def second: Expression = regexp
  override def third: Expression = idx

  override def prettyName: String = "regexp_extract_all"

  override def doColumnar(
      str: GpuColumnVector,
      regexp: GpuScalar,
      idx: GpuScalar): ColumnVector = {
    idx.getValue.asInstanceOf[Int] match {
      case 0 =>
        val prog = new RegexProgram(cudfRegexPattern, CaptureGroups.NON_CAPTURE)
        str.getBase.extractAllRecord(prog, 0)
      case _ =>
        // Extract matches corresponding to idx. cuDF's extract_all_record does not support
        // group idx, so we must manually extract the relevant matches. Example:
        // Given the pattern (\d+)-(\d+) and idx=1
        //
        // |      Input      |      Java       |               cuDF             |
        // |-----------------|-----------------|--------------------------------|
        // | '1-2, 3-4, 5-6' | ['1', '3', '5'] | ['1', '2', '3', '4', '5', '6'] |
        //
        // Since idx=1 and the pattern has 2 capture groups, we take the 1st element and every
        // 2nd element afterwards from the cuDF list

        val rowCount = str.getRowCount
        val prog = new RegexProgram(cudfRegexPattern)

        val extractedWithNulls = withResource(
          // Now the index is always 1 because we have transpiled all the capture groups to the
          // single group that we care about, so we just have to handle the idx = 1 case here
          str.getBase.extractAllRecord(prog, 1)) { allExtracted =>
            withResource(allExtracted.countElements) { listSizes =>
              withResource(listSizes.max) { maxSize =>
                val maxSizeInt = maxSize.getInt
                val stringCols = Range(0, maxSizeInt, 1).safeMap {
                  i =>
                    withResource(Scalar.fromInt(i)) { scalarIndex =>
                      withResource(ColumnVector.fromScalar(scalarIndex, rowCount.toInt)) {
                        index => allExtracted.extractListElement(index)
                      }
                    }
                }
                withResource(stringCols) { _ =>
                  ColumnVector.makeList(rowCount, DType.STRING, stringCols: _*)
                }
              }
            }
          }
        // Filter out null values in the lists
        val extractedStrings = withResource(extractedWithNulls) { _ =>
          val booleanMask = withResource(extractedWithNulls.getListOffsetsView) { offsetsCol =>
            withResource(extractedWithNulls.getChildColumnView(0)) { stringCol =>
              withResource(stringCol.isNotNull) { isNotNull =>
                isNotNull.makeListFromOffsets(rowCount, offsetsCol)
              }
            }
          }
          withResource(booleanMask) {
            extractedWithNulls.applyBooleanMask
          }
        }

        // If input is null, output should also be null
        withResource(extractedStrings) { s =>
          withResource(GpuScalar.from(null, DataTypes.createArrayType(DataTypes.StringType))) {
            nullStringList =>
              withResource(str.getBase.isNull) { isInputNull =>
                isInputNull.ifElse(nullStringList, s)
              }
          }
        }
    }
  }
}

class SubstringIndexMeta(
    expr: SubstringIndex,
    override val conf: RapidsConf,
    override val parent: Option[RapidsMeta[_, _, _]],
    rule: DataFromReplacementRule)
    extends TernaryExprMeta[SubstringIndex](expr, conf, parent, rule) {
  private var regexp: String = _

  override def tagExprForGpu(): Unit = {
    val delim = GpuOverrides.extractStringLit(expr.delimExpr).getOrElse("")
    if (delim == null || delim.length != 1) {
      willNotWorkOnGpu("only a single character deliminator is supported")
    }

    val count = GpuOverrides.extractLit(expr.countExpr)
    if (canThisBeReplaced) {
      val c = count.get.value.asInstanceOf[Integer]
      this.regexp = GpuSubstringIndex.makeExtractRe(delim, c)
    }
  }

  override def convertToGpu(
      column: Expression,
      delim: Expression,
      count: Expression): GpuExpression = GpuSubstringIndex(column, this.regexp, delim, count)
}

object GpuSubstringIndex {
  def makeExtractRe(delim: String, count: Integer): String = {
    if (delim.length != 1) {
      throw new IllegalStateException("NOT SUPPORTED")
    }
    val quotedDelim = CudfRegexp.cudfQuote(delim.charAt(0))
    val notDelim = CudfRegexp.notCharSet(delim.charAt(0))
    // substring_index has a deliminator and a count.  If the count is positive then
    // you get back a substring from 0 until the Nth deliminator is found
    // If the count is negative it goes in reverse
    if (count == 0) {
      // Count is zero so return a null regexp as a special case
      null
    } else if (count == 1) {
      // If the count is 1 we want to match everything from the beginning of the string until we
      // find the first occurrence of the deliminator or the end of the string
      "\\A(" + notDelim + "*)"
    } else if (count > 0) {
      // If the count is > 1 we first match 0 up to count - 1 occurrences of the patten
      // `not the deliminator 0 or more times followed by the deliminator`
      // After that we go back to matching everything until we find the deliminator or the end of
      // the string
      "\\A((?:" + notDelim + "*" + quotedDelim + "){0," + (count - 1) + "}" + notDelim + "*)"
    } else if (count == -1) {
      // A -1 looks like 1 but we start looking at the end of the string
      "(" + notDelim + "*)\\Z"
    } else { //count < 0
      // All others look like a positive count, but again we are matching starting at the end of
      // the string instead of the beginning
      "((?:" + notDelim + "*" + quotedDelim + "){0," + ((-count) - 1) + "}" + notDelim + "*)\\Z"
    }
  }
}

case class GpuSubstringIndex(strExpr: Expression,
    regexp: String,
    ignoredDelimExpr: Expression,
    ignoredCountExpr: Expression)
  extends GpuTernaryExpressionArgsAnyScalarScalar with ImplicitCastInputTypes {

  override def dataType: DataType = StringType
  override def inputTypes: Seq[DataType] = Seq(StringType, StringType, IntegerType)

  override def first: Expression = strExpr
  override def second: Expression = ignoredDelimExpr
  override def third: Expression = ignoredCountExpr

  override def prettyName: String = "substring_index"

  // This is a bit hacked up at the moment. We are going to use a regular expression to extract
  // a single value. It only works if the delim is a single character. A full version of
  // substring_index for the GPU has been requested at https://github.com/rapidsai/cudf/issues/5158
  // spark-rapids plugin issue https://github.com/NVIDIA/spark-rapids/issues/8750
  override def doColumnar(str: GpuColumnVector, delim: GpuScalar,
      count: GpuScalar): ColumnVector = {
    if (regexp == null) {
      withResource(str.getBase.isNull) { isNull =>
        withResource(Scalar.fromString("")) { emptyString =>
          isNull.ifElse(str.getBase, emptyString)
        }
      }
    } else {
      withResource(str.getBase.extractRe(new RegexProgram(regexp))) { table: Table =>
        table.getColumn(0).incRefCount()
      }
    }
  }

  override def doColumnar(numRows: Int, val0: GpuScalar, val1: GpuScalar,
      val2: GpuScalar): ColumnVector = {
    withResource(GpuColumnVector.from(val0, numRows, strExpr.dataType)) { val0Col =>
      doColumnar(val0Col, val1, val2)
    }
  }
}

trait BasePad
    extends GpuTernaryExpressionArgsAnyScalarScalar
        with ImplicitCastInputTypes
        with NullIntolerant {
  val str: Expression
  val len: Expression
  val pad: Expression
  val direction: PadSide

  override def first: Expression = str
  override def second: Expression = len
  override def third: Expression = pad

  override def dataType: DataType = StringType
  override def inputTypes: Seq[DataType] = Seq(StringType, IntegerType, StringType)

  override def doColumnar(str: GpuColumnVector, len: GpuScalar, pad: GpuScalar): ColumnVector = {
    if (len.isValid && pad.isValid) {
      val l = math.max(0, len.getValue.asInstanceOf[Int])
      val padStr = if (pad.isValid) {
        pad.getValue.asInstanceOf[UTF8String].toString
      } else {
        null
      }
      withResource(str.getBase.pad(l, direction, padStr)) { padded =>
        padded.substring(0, l)
      }
    } else {
      GpuColumnVector.columnVectorFromNull(str.getRowCount.toInt, StringType)
    }
  }

  override def doColumnar(numRows: Int, val0: GpuScalar, val1: GpuScalar,
      val2: GpuScalar): ColumnVector = {
    withResource(GpuColumnVector.from(val0, numRows, str.dataType)) { val0Col =>
      doColumnar(val0Col, val1, val2)
    }
  }
}

case class GpuStringLPad(str: Expression, len: Expression, pad: Expression)
  extends BasePad {
  val direction = PadSide.LEFT
  override def prettyName: String = "lpad"

  def this(str: Expression, len: Expression) = {
    this(str, len, GpuLiteral(" ", StringType))
  }
}

case class GpuStringRPad(str: Expression, len: Expression, pad: Expression)
  extends BasePad {
  val direction = PadSide.RIGHT
  override def prettyName: String = "rpad"

  def this(str: Expression, len: Expression) = {
    this(str, len, GpuLiteral(" ", StringType))
  }
}

abstract class StringSplitRegExpMeta[INPUT <: TernaryExpression](expr: INPUT,
    conf: RapidsConf,
    parent: Option[RapidsMeta[_, _, _]],
    rule: DataFromReplacementRule)
  extends TernaryExprMeta[INPUT](expr, conf, parent, rule) {
  import GpuOverrides._

  /**
   * Return the cudf transpiled regex pattern, and a boolean flag indicating whether the input
   * delimiter is really a regex patter or just a literal string.
   */
  def checkRegExp(delimExpr: Expression): Option[(String, Boolean)] = {
    var pattern: String = ""
    var isRegExp: Boolean = false

    val delim = extractLit(delimExpr)
    if (delim.isEmpty) {
      willNotWorkOnGpu("Only literal delimiter patterns are supported")
    } else {
      val utf8Str = delim.get.value.asInstanceOf[UTF8String]
      if (utf8Str == null) {
        willNotWorkOnGpu("Delimiter pattern is null")
      } else {
        if (utf8Str.numChars() == 0) {
          willNotWorkOnGpu("An empty delimiter pattern is not supported")
        }
        val transpiler = new CudfRegexTranspiler(RegexSplitMode)
        transpiler.transpileToSplittableString(utf8Str.toString) match {
          case Some(simplified) =>
            pattern = simplified
          case None =>
            try {
              val (transpiledAST, _) = transpiler.getTranspiledAST(utf8Str.toString, None, None)
              GpuRegExpUtils.validateRegExpComplexity(this, transpiledAST)
              pattern = transpiledAST.toRegexString
              isRegExp = true
            } catch {
              case e: RegexUnsupportedException =>
                willNotWorkOnGpu(e.getMessage)
            }
        }
      }
    }

    Some((pattern, isRegExp))
  }

  def throwUncheckedDelimiterException() =
    throw new IllegalStateException("Delimiter expression has not been checked for regex pattern")
}

class GpuStringSplitMeta(
    expr: StringSplit,
    conf: RapidsConf,
    parent: Option[RapidsMeta[_, _, _]],
    rule: DataFromReplacementRule)
    extends StringSplitRegExpMeta[StringSplit](expr, conf, parent, rule) {
  import GpuOverrides._

  private var pattern = ""
  private var isRegExp = false

  override def tagExprForGpu(): Unit = {
    checkRegExp(expr.regex) match {
      case Some((p, isRe)) =>
        pattern = p
        isRegExp = isRe
      case _ => throwUncheckedDelimiterException()
    }

    // if this is a valid regular expression, then we should check the configuration
    // whether to run this on the GPU
    if (isRegExp) {
      GpuRegExpUtils.tagForRegExpEnabled(this)
    }

    extractLit(expr.limit) match {
      case Some(Literal(_: Int, _)) =>
      case _ =>
        willNotWorkOnGpu("only literal limit is supported")
    }
  }

  override def convertToGpu(
      str: Expression,
      regexp: Expression,
      limit: Expression): GpuExpression = {
    GpuStringSplit(str, regexp, limit, pattern, isRegExp)
  }
}

case class GpuStringSplit(str: Expression, regex: Expression, limit: Expression,
    pattern: String, isRegExp: Boolean)
  extends GpuTernaryExpression with ImplicitCastInputTypes {

  override def dataType: DataType = ArrayType(StringType, containsNull = false)
  override def inputTypes: Seq[DataType] = Seq(StringType, StringType, IntegerType)
  override def first: Expression = str
  override def second: Expression = regex
  override def third: Expression = limit

  override def prettyName: String = "split"

  override def doColumnar(str: GpuColumnVector, regex: GpuScalar,
      limit: GpuScalar): ColumnVector = {
    limit.getValue.asInstanceOf[Int] match {
      case 0 =>
        // Same as splitting as many times as possible
        if (isRegExp) {
          str.getBase.stringSplitRecord(new RegexProgram(pattern, CaptureGroups.NON_CAPTURE), -1)
        } else {
          str.getBase.stringSplitRecord(pattern, -1)
        }
      case 1 =>
        // Short circuit GPU and just return a list containing the original input string
        withResource(str.getBase.isNull) { isNull =>
          withResource(GpuScalar.from(null, DataTypes.createArrayType(DataTypes.StringType))) {
            nullStringList =>
              withResource(ColumnVector.makeList(str.getBase)) { list =>
                  isNull.ifElse(nullStringList, list)
              }
          }
        }
      case n =>
        if (isRegExp) {
          str.getBase.stringSplitRecord(new RegexProgram(pattern, CaptureGroups.NON_CAPTURE), n)
        } else {
          str.getBase.stringSplitRecord(pattern, n)
        }
    }
  }

  override def doColumnar(numRows: Int, val0: GpuScalar, val1: GpuScalar,
      val2: GpuScalar): ColumnVector = {
    withResource(GpuColumnVector.from(val0, numRows, str.dataType)) { val0Col =>
      doColumnar(val0Col, val1, val2)
    }
  }

  override def doColumnar(
      str: GpuColumnVector,
      regex: GpuColumnVector,
      limit: GpuColumnVector): ColumnVector =
    throw new IllegalStateException("This is not supported yet")

  override def doColumnar(
      str: GpuScalar,
      regex: GpuColumnVector,
      limit: GpuColumnVector): ColumnVector =
    throw new IllegalStateException("This is not supported yet")

  override def doColumnar(
      str: GpuScalar,
      regex: GpuScalar,
      limit: GpuColumnVector): ColumnVector =
    throw new IllegalStateException("This is not supported yet")

  override def doColumnar(
      str: GpuScalar,
      regex: GpuColumnVector,
      limit: GpuScalar): ColumnVector =
    throw new IllegalStateException("This is not supported yet")

  override def doColumnar(
      str: GpuColumnVector,
      regex: GpuScalar,
      limit: GpuColumnVector): ColumnVector =
    throw new IllegalStateException("This is not supported yet")

  override def doColumnar(
      str: GpuColumnVector,
      regex: GpuColumnVector,
      limit: GpuScalar): ColumnVector =
    throw new IllegalStateException("This is not supported yet")
}

class GpuStringToMapMeta(expr: StringToMap,
                         conf: RapidsConf,
                         parent: Option[RapidsMeta[_, _, _]],
                         rule: DataFromReplacementRule)
  extends StringSplitRegExpMeta[StringToMap](expr, conf, parent, rule) {

  private def checkFoldable(children: Seq[Expression]): Unit = {
    if (children.forall(_.foldable)) {
      willNotWorkOnGpu("result can be compile-time evaluated")
    }
  }

  private var pairDelimInfo: Option[(String, Boolean)] = None
  private var keyValueDelimInfo: Option[(String, Boolean)] = None

  override def tagExprForGpu(): Unit = {
    checkFoldable(expr.children)
    pairDelimInfo = checkRegExp(expr.pairDelim)
    keyValueDelimInfo = checkRegExp(expr.keyValueDelim)
  }

  override def convertToGpu(strExpr: Expression,
                            pairDelimExpr: Expression,
                            keyValueDelimExpr: Expression): GpuExpression = {
    val pairDelim: (String, Boolean) = pairDelimInfo.getOrElse(throwUncheckedDelimiterException())
    val keyValueDelim: (String, Boolean) = keyValueDelimInfo.getOrElse(
      throwUncheckedDelimiterException())

    GpuStringToMap(strExpr, pairDelimExpr, keyValueDelimExpr, pairDelim._1, pairDelim._2,
      keyValueDelim._1, keyValueDelim._2)
  }
}

case class GpuStringToMap(strExpr: Expression,
                          pairDelimExpr: Expression,
                          keyValueDelimExpr: Expression,
                          pairDelim: String, isPairDelimRegExp: Boolean,
                          keyValueDelim: String, isKeyValueDelimRegExp: Boolean)
  extends GpuExpression with ShimExpression with ExpectsInputTypes {
  override def dataType: MapType = MapType(StringType, StringType)
  override def inputTypes: Seq[AbstractDataType] = Seq(StringType, StringType, StringType)
  override def prettyName: String = "str_to_map"
  override def children: Seq[Expression] = Seq(strExpr, pairDelimExpr, keyValueDelimExpr)
  override def nullable: Boolean = children.head.nullable
  override def foldable: Boolean = children.forall(_.foldable)

  override def columnarEval(batch: ColumnarBatch): GpuColumnVector = {
    withResourceIfAllowed(strExpr.columnarEvalAny(batch)) {
      case strsCol: GpuColumnVector => toMap(strsCol)
      case str: GpuScalar =>
        withResource(GpuColumnVector.from(str, batch.numRows, str.dataType)) {
          strsCol => toMap(strsCol)
        }
      case v =>
        throw new UnsupportedOperationException(s"Unsupported data '($v: ${v.getClass} " +
          "for GpuStringToMap.")
    }
  }

  private def toMap(str: GpuColumnVector): GpuColumnVector = {
    // Firstly, split the input strings into lists of strings.
    val listsOfStrings = if (isPairDelimRegExp) {
      str.getBase.stringSplitRecord(new RegexProgram(pairDelim, CaptureGroups.NON_CAPTURE))
    } else {
      str.getBase.stringSplitRecord(pairDelim)
    }
    withResource(listsOfStrings) { listsOfStrings =>
      // Extract strings column from the output lists column.
      withResource(listsOfStrings.getChildColumnView(0)) { stringsCol =>
        // Split the key-value strings into pairs of strings of key-value (using limit = 2).
        val keysValuesTable = if (isKeyValueDelimRegExp) {
          stringsCol.stringSplit(new RegexProgram(keyValueDelim, CaptureGroups.NON_CAPTURE), 2)
        } else {
          stringsCol.stringSplit(keyValueDelim, 2)
        }
        withResource(keysValuesTable) { keysValuesTable =>

          def toMapFromValues(values: ColumnVector): GpuColumnVector = {
            // This code is safe, because the `keysValuesTable` always has at least one column
            // (guarantee by `cudf::strings::split` implementation).
            val keys = keysValuesTable.getColumn(0)

            // Zip the key-value pairs into structs.
            withResource(ColumnView.makeStructView(keys, values)) { structsCol =>
              // Make a lists column from the new structs column, which will have the same shape
              // as the previous lists of strings column.
              withResource(GpuListUtils.replaceListDataColumnAsView(listsOfStrings, structsCol)) {
                listsOfStructs =>
                  GpuCreateMap.createMapFromKeysValuesAsStructs(dataType, listsOfStructs)
              }
            }
          }

          // If the output from stringSplit has only one column (the map keys), we set all the
          // output values to nulls.
          if (keysValuesTable.getNumberOfColumns < 2) {
            withResource(GpuColumnVector.columnVectorFromNull(
              keysValuesTable.getRowCount.asInstanceOf[Int], StringType)) {
              allNulls => toMapFromValues(allNulls)
            }
          } else {
            toMapFromValues(keysValuesTable.getColumn(1))
          }
        }
      }
    }
  }
}

object GpuStringInstr {
  def optimizeContains(cmp: GpuExpression): GpuExpression = {
    cmp match {
      case GpuGreaterThan(GpuStringInstr(str, substr: GpuLiteral), GpuLiteral(0, _)) =>
        // instr(A, B) > 0 becomes contains(A, B)
        GpuContains(str, substr)
      case GpuGreaterThanOrEqual(GpuStringInstr(str, substr: GpuLiteral), GpuLiteral(1, _)) =>
        // instr(A, B) >= 1 becomes contains(A, B)
        GpuContains(str, substr)
      case GpuLessThan(GpuLiteral(0, _), GpuStringInstr(str, substr: GpuLiteral)) =>
        // 0 < instr(A, B) becomes contains(A, B)
        GpuContains(str, substr)
      case GpuLessThanOrEqual(GpuLiteral(1, _), GpuStringInstr(str, substr: GpuLiteral)) =>
        // 1 <= instr(A, B) becomes contains(A, B)
        GpuContains(str, substr)
      case _ =>
        cmp
    }
  }
}

case class GpuStringInstr(str: Expression, substr: Expression)
  extends GpuBinaryExpressionArgsAnyScalar
      with ImplicitCastInputTypes
      with NullIntolerant  {
  // Locate the position of the first occurrence of substr column in the given string.
  // returns null if one of the arguments is null
  // returns zero if not found
  // return values are 1 based.
  override def dataType: DataType = IntegerType
  override def inputTypes: Seq[AbstractDataType] = Seq(StringType, StringType)
  override def left: Expression = str
  override def right: Expression = substr

  override def doColumnar(lhs: GpuColumnVector, rhs: GpuScalar): ColumnVector = {
    withResource(lhs.getBase.stringLocate(rhs.getBase)) { strLocateRes =>
      withResource(Scalar.fromInt(1)) { sv1 =>
        strLocateRes.add(sv1)
      }
    }
  }

  override def doColumnar(numRows: Int, lhs: GpuScalar, rhs: GpuScalar): ColumnVector = {
    withResource(GpuColumnVector.from(lhs, numRows, str.dataType)) { expandedLhs =>
      doColumnar(expandedLhs, rhs)
    }
  }
}

class GpuConvMeta(
  expr: Conv,
  conf: RapidsConf,
  parent: Option[RapidsMeta[_,_,_]],
  rule: DataFromReplacementRule) extends TernaryExprMeta(expr, conf, parent, rule) {

  override def tagExprForGpu(): Unit = {
    val fromBaseLit = GpuOverrides.extractLit(expr.fromBaseExpr)
    val toBaseLit = GpuOverrides.extractLit(expr.toBaseExpr)
    (fromBaseLit, toBaseLit) match {
      case (Some(Literal(fromBaseVal, IntegerType)), Some(Literal(toBaseVal, IntegerType)))
        if Set(fromBaseVal, toBaseVal).subsetOf(Set(10, 16)) => ()
      case _ =>
        willNotWorkOnGpu(because = "only literal 10 or 16 for from_base and to_base are supported")
    }
  }

  override def convertToGpu(
    numStr: Expression,
    fromBase: Expression,
    toBase: Expression): GpuExpression = GpuConv(numStr, fromBase, toBase)
}


case class GpuConv(num: Expression, fromBase: Expression, toBase: Expression)
  extends GpuTernaryExpression {

  override def doColumnar(
    v1: GpuColumnVector,
    v2: GpuColumnVector,
    v3: GpuColumnVector): ColumnVector = {
    throw new UnsupportedOperationException()
  }

  override def doColumnar(v1: GpuScalar, v2: GpuColumnVector, v3: GpuColumnVector): ColumnVector = {
    throw new UnsupportedOperationException()
  }

  override def doColumnar(v1: GpuScalar, v2: GpuScalar, v3: GpuColumnVector): ColumnVector = {
    throw new UnsupportedOperationException()
  }

  override def doColumnar(v1: GpuScalar, v2: GpuColumnVector, v3: GpuScalar): ColumnVector = {
    throw new UnsupportedOperationException()
  }

  override def doColumnar(v1: GpuColumnVector, v2: GpuScalar, v3: GpuColumnVector): ColumnVector = {
    throw new UnsupportedOperationException()
  }

  override def doColumnar(v1: GpuColumnVector, v2: GpuColumnVector, v3: GpuScalar): ColumnVector = {
    throw new UnsupportedOperationException()
  }

  override def doColumnar(
    numRows: Int,
    strScalar: GpuScalar,
    fromBase: GpuScalar,
    toBase: GpuScalar
  ): ColumnVector = {
    withResource(GpuColumnVector.from(strScalar, numRows, strScalar.dataType)) { strCV =>
      doColumnar(strCV, fromBase, toBase)
    }
  }

  override def doColumnar(
    str: GpuColumnVector,
    fromBase: GpuScalar,
    toBase: GpuScalar
  ): ColumnVector = {
    (fromBase.getValue, toBase.getValue) match {
      case (fromRadix: Int, toRadix: Int) =>
        withResource(
          CastStrings.toIntegersWithBase(str.getBase, fromRadix, false, DType.UINT64)
        ) { intCV =>
          CastStrings.fromIntegersWithBase(intCV, toRadix)
        }
      case _ => throw new UnsupportedOperationException()
    }
  }

  override def first: Expression = num

  override def second: Expression = fromBase

  override def third: Expression = toBase

  override def dataType: DataType = StringType
}

case class GpuFormatNumber(x: Expression, d: Expression)
    extends GpuBinaryExpression with ExpectsInputTypes with NullIntolerant {
  
  override def left: Expression = x
  override def right: Expression = d
  override def dataType: DataType = StringType
  override def nullable: Boolean = true
  override def inputTypes: Seq[AbstractDataType] = Seq(NumericType, IntegerType)

  private def removeNegSign(cv: ColumnVector): ColumnVector = {
    withResource(Scalar.fromString("-")) { negativeSign =>
      cv.lstrip(negativeSign)
    }
  }

  private def getPartsFromDecimal(cv: ColumnVector, d: Int, scale: Int): 
      (ColumnVector, ColumnVector) = {
    // prevent d too large to fit in decimalType
    val roundingScale = scale.min(d)
    // append zeros to the end of decPart, zerosNum = d - scale
    // if d <= scale, no need to append zeros, if scale < 0, append d zeros
    val appendZeroNum = (d - scale).max(0).min(d)
    val (intPart, decTemp) = if (roundingScale <= 0) {
      withResource(ArrayBuffer.empty[ColumnVector]) { resourceArray =>
        val intPart = withResource(cv.round(roundingScale, RoundMode.HALF_EVEN)) { rounded =>
          rounded.castTo(DType.STRING)
        }
        resourceArray += intPart
        // if intString starts with 0, it must be "00000...", replace it with "0"
        val (isZero, zeroCv) = withResource(Scalar.fromString("0")) { zero =>
          withResource(intPart.startsWith(zero)) { isZero =>
              (isZero.incRefCount(), ColumnVector.fromScalar(zero, cv.getRowCount.toInt))
          }
        }
        val intPartZeroHandled = withResource(isZero) { isZero =>
          withResource(zeroCv) { zeroCv =>
            isZero.ifElse(zeroCv, intPart)
          }
        }
        resourceArray += intPartZeroHandled
        // a temp decPart is empty before appending zeros
        val decPart = withResource(Scalar.fromString("")) { emptyString =>
          ColumnVector.fromScalar(emptyString, cv.getRowCount.toInt)
        }
        resourceArray += decPart
        (intPartZeroHandled.incRefCount(), decPart.incRefCount())
      }
    } else {
      withResource(cv.round(roundingScale, RoundMode.HALF_EVEN)) { rounded =>
        withResource(rounded.castTo(DType.STRING)) { roundedStr =>
          withResource(roundedStr.stringSplit(".", 2)) { intAndDec =>
            (intAndDec.getColumn(0).incRefCount(), intAndDec.getColumn(1).incRefCount())
          }
        }
      }
    }
    closeOnExcept(ArrayBuffer.empty[ColumnVector]) { resourceArray =>
      // remove negative sign from intPart, sign will be handled later
      val intPartPos = closeOnExcept(decTemp) { _ =>
        withResource(intPart) { _ =>
          removeNegSign(intPart)
        }
      }
      resourceArray += intPartPos
      // append zeros
      val appendZeros = "0" * appendZeroNum
      val appendZerosCv = closeOnExcept(decTemp) { _ =>
        withResource(Scalar.fromString(appendZeros)) { zeroString =>
          ColumnVector.fromScalar(zeroString, cv.getRowCount.toInt)
        }
      }
      val decPart = withResource(decTemp) { _ =>
        withResource(appendZerosCv) { _ =>
          ColumnVector.stringConcatenate(Array(decTemp, appendZerosCv))
        }
      }
      (intPartPos, decPart)
    }
  }

  private def getParts(cv: ColumnVector, d: Int): (ColumnVector, ColumnVector) = {
    // get int part and dec part from a column vector, int part will be set to positive
    x.dataType match {
      case DecimalType.Fixed(_, scale) => {
        getPartsFromDecimal(cv, d, scale)
      }
      case IntegerType | LongType | ShortType | ByteType => {
        val intPartPos = withResource(cv.castTo(DType.STRING)) { intPart =>
          removeNegSign(intPart)
        }
        // dec part is all zeros
        val dzeros = "0" * d
        val decPart = closeOnExcept(intPartPos) { _ =>
          withResource(Scalar.fromString(dzeros)) { zeroString =>
            ColumnVector.fromScalar(zeroString, cv.getRowCount.toInt)
          }
        }
        (intPartPos, decPart)
      }
      case _ => {
        throw new UnsupportedOperationException(s"format_number doesn't support type ${x.dataType}")
      }
    }
  }

  private def negativeCheck(cv: ColumnVector): ColumnVector = {
    withResource(cv.castTo(DType.STRING)) { cvStr =>
      withResource(Scalar.fromString("-")) { negativeSign =>
        cvStr.startsWith(negativeSign)
      }
    }
  }

  private def removeExtraCommas(str: ColumnVector): ColumnVector = {
    withResource(Scalar.fromString(",")) { comma =>
      str.rstrip(comma)
    }
  }

  private def addCommas(str: ColumnVector): ColumnVector = {
    val maxstrlen = withResource(str.getCharLengths()) { strlen =>
      withResource(strlen.max()) { maxlen =>
        maxlen.isValid match {
          case true => maxlen.getInt
          case false => 0
        }
      }
    }
    val sepCol = withResource(Scalar.fromString(",")) { sep =>
      ColumnVector.fromScalar(sep, str.getRowCount.toInt)
    }
    val substrs = closeOnExcept(sepCol) { _ =>
      (0 until maxstrlen by 3).safeMap { i =>
        str.substring(i, i + 3).asInstanceOf[ColumnView]
      }.toArray
    }
    withResource(substrs) { _ =>
      withResource(sepCol) { _ =>
        withResource(ColumnVector.stringConcatenate(substrs, sepCol)) { res =>
          removeExtraCommas(res)
        }
      }
    }
  }

  private def formatNumberNonKernel(cv: ColumnVector, d: Int): ColumnVector = {
    val (integerPart, decimalPart) = getParts(cv, d)
    // reverse integer part for adding commas
    val resWithDecimalPart = withResource(decimalPart) { _ =>
      val reversedIntegerPart = withResource(integerPart) { intPart =>
        intPart.reverseStringsOrLists()
      }
      val reversedIntegerPartWithCommas = withResource(reversedIntegerPart) { _ =>
        addCommas(reversedIntegerPart)
      }
      // reverse result back
      val reverseBack = withResource(reversedIntegerPartWithCommas) { r =>
        r.reverseStringsOrLists()
      }
      d match {
        case 0 => {
          // d == 0, only return integer part
          reverseBack
        }
        case _ => {
          // d > 0, append decimal part to result
          withResource(reverseBack) { _ =>
            withResource(Scalar.fromString(".")) { point =>
              withResource(Scalar.fromString("")) { empty =>
                ColumnVector.stringConcatenate(point, empty, Array(reverseBack, decimalPart))
              }
            }
          }
        }
      }
    }
    // add negative sign back
    val negCv = withResource(Scalar.fromString("-")) { negativeSign =>
      ColumnVector.fromScalar(negativeSign, cv.getRowCount.toInt)
    }
    val formated = withResource(resWithDecimalPart) { _ =>
      val resWithNeg = withResource(negCv) { _ =>
        ColumnVector.stringConcatenate(Array(negCv, resWithDecimalPart))
      }
      withResource(negativeCheck(cv)) { isNegative =>
        withResource(resWithNeg) { _ =>
          isNegative.ifElse(resWithNeg, resWithDecimalPart)
        }
      }
    }
    // handle null case
    val anyNull = closeOnExcept(formated) { _ =>
      cv.getNullCount > 0
    }
    val formatedWithNull = anyNull match {
      case true => {
        withResource(formated) { _ =>
          withResource(cv.isNull) { isNull =>
            withResource(Scalar.fromNull(DType.STRING)) { nullScalar =>
              isNull.ifElse(nullScalar, formated)
            }
          }
        }
      }
      case false => formated
    }
    formatedWithNull
  }

  override def doColumnar(lhs: GpuColumnVector, rhs: GpuScalar): ColumnVector = {
    // get int d from rhs
    if (!rhs.isValid || rhs.getValue.asInstanceOf[Int] < 0) {
      return GpuColumnVector.columnVectorFromNull(lhs.getRowCount.toInt, StringType)
    }
    val d = rhs.getValue.asInstanceOf[Int]
    x.dataType match {
      case FloatType | DoubleType => {
        val nanSymbol = DecimalFormatSymbols.getInstance(Locale.US).getNaN
        // JDK 8's nan symbol is "�" ('\uFFFD'), which is also the jni kernel's nan symbol
        // In higher JDK version, nan symbol is "NaN", so we need to handle it here.
        if (nanSymbol == String.valueOf('\uFFFD')) {
          CastStrings.fromFloatWithFormat(lhs.getBase, d)
        } else {
          withResource(Scalar.fromString(nanSymbol)) { nan =>
            withResource(lhs.getBase.isNan) { isNan =>
              withResource(CastStrings.fromFloatWithFormat(lhs.getBase, d)) { res =>
                isNan.ifElse(nan, res)
              }
            }
          }
        }
      }
      case _ => {
        formatNumberNonKernel(lhs.getBase, d) 
      }
    }
  }

  override def doColumnar(lhs: GpuScalar, rhs: GpuColumnVector): ColumnVector = {
    throw new UnsupportedOperationException()
  }

  override def doColumnar(lhs: GpuColumnVector, rhs: GpuColumnVector): ColumnVector = {
    throw new UnsupportedOperationException()
  }

  override def doColumnar(numRows: Int, lhs: GpuScalar, rhs: GpuScalar): ColumnVector = {
    withResource(GpuColumnVector.from(lhs, numRows, dataType)) { col =>
      doColumnar(col, rhs)
    }
  }
}<|MERGE_RESOLUTION|>--- conflicted
+++ resolved
@@ -26,12 +26,8 @@
 import com.nvidia.spark.rapids._
 import com.nvidia.spark.rapids.Arm._
 import com.nvidia.spark.rapids.RapidsPluginImplicits._
-<<<<<<< HEAD
 import com.nvidia.spark.rapids.jni.CastStrings
 import com.nvidia.spark.rapids.jni.RegexRewriteUtils
-=======
-import com.nvidia.spark.rapids.jni.{CastStrings, StringDigitsPattern}
->>>>>>> d80e12c6
 import com.nvidia.spark.rapids.shims.{ShimExpression, SparkShimImpl}
 
 import org.apache.spark.sql.catalyst.expressions._
@@ -1119,24 +1115,6 @@
     }
 }
 
-case class GpuStringDigits(left: Expression, right: Expression, from: Int, start: Int, end: Int)
-  extends GpuBinaryExpressionArgsAnyScalar with ImplicitCastInputTypes with NullIntolerant {
-
-  override def dataType: DataType = BooleanType
-
-  override def inputTypes: Seq[AbstractDataType] = Seq(StringType, StringType)
-
-  override def doColumnar(lhs: GpuColumnVector, rhs: GpuScalar): ColumnVector = {
-    StringDigitsPattern.stringDigitsPattern(lhs.getBase, rhs.getBase, from, start, end)
-  }
-
-  override def doColumnar(numRows: Int, lhs: GpuScalar, rhs: GpuScalar): ColumnVector = {
-    withResource(GpuColumnVector.from(lhs, numRows, left.dataType)) { expandedLhs =>
-      doColumnar(expandedLhs, rhs)
-    }
-  }
-}
-
 case class GpuRLike(left: Expression, right: Expression, pattern: String)
   extends GpuBinaryExpressionArgsAnyScalar
       with ImplicitCastInputTypes
