/*
 * Copyright (c) 2019-2024, NVIDIA CORPORATION.
 *
 * Licensed under the Apache License, Version 2.0 (the "License");
 * you may not use this file except in compliance with the License.
 * You may obtain a copy of the License at
 *
 *     http://www.apache.org/licenses/LICENSE-2.0
 *
 * Unless required by applicable law or agreed to in writing, software
 * distributed under the License is distributed on an "AS IS" BASIS,
 * WITHOUT WARRANTIES OR CONDITIONS OF ANY KIND, either express or implied.
 * See the License for the specific language governing permissions and
 * limitations under the License.
 */

package org.apache.spark.sql.rapids

import java.nio.charset.Charset
import java.text.DecimalFormatSymbols
import java.util.{Locale, Optional}

import scala.collection.mutable.ArrayBuffer

import ai.rapids.cudf.{BinaryOp, BinaryOperable, CaptureGroups, ColumnVector, ColumnView, DType, PadSide, RegexProgram, RoundMode, Scalar, Table}
import com.nvidia.spark.rapids._
import com.nvidia.spark.rapids.Arm._
import com.nvidia.spark.rapids.RapidsPluginImplicits._
import com.nvidia.spark.rapids.jni.{CastStrings, StringDigitsPattern}
import com.nvidia.spark.rapids.shims.{ShimExpression, SparkShimImpl}

import org.apache.spark.sql.catalyst.expressions._
import org.apache.spark.sql.types._
import org.apache.spark.sql.vectorized.ColumnarBatch
import org.apache.spark.unsafe.types.UTF8String

abstract class GpuUnaryString2StringExpression extends GpuUnaryExpression with ExpectsInputTypes {
  override def inputTypes: Seq[AbstractDataType] = Seq(StringType)

  override def dataType: DataType = StringType
}

case class GpuUpper(child: Expression) extends GpuUnaryString2StringExpression {

  override def toString: String = s"upper($child)"

  override def doColumnar(input: GpuColumnVector): ColumnVector =
    input.getBase.upper()
}

case class GpuLower(child: Expression) extends GpuUnaryString2StringExpression {

  override def toString: String = s"lower($child)"

  override def doColumnar(input: GpuColumnVector): ColumnVector =
    input.getBase.lower()
}

case class GpuLength(child: Expression) extends GpuUnaryExpression with ExpectsInputTypes {

  override def dataType: DataType = IntegerType
  override def inputTypes: Seq[AbstractDataType] = Seq(StringType)
  override def toString: String = s"length($child)"

  override def doColumnar(input: GpuColumnVector): ColumnVector =
    input.getBase.getCharLengths()
}

case class GpuBitLength(child: Expression) extends GpuUnaryExpression with ExpectsInputTypes {

  override def dataType: DataType = IntegerType
  override def inputTypes: Seq[AbstractDataType] = Seq(StringType)
  override def toString: String = s"bit_length($child)"

  override def doColumnar(input: GpuColumnVector): ColumnVector = {
    withResource(input.getBase.getByteCount) { byteCnt =>
      // bit count = byte count * 8
      withResource(GpuScalar.from(3, IntegerType)) { factor =>
        byteCnt.binaryOp(BinaryOp.SHIFT_LEFT, factor, DType.INT32)
      }
    }
  }
}

case class GpuOctetLength(child: Expression) extends GpuUnaryExpression with ExpectsInputTypes {

  override def dataType: DataType = IntegerType
  override def inputTypes: Seq[AbstractDataType] = Seq(StringType)
  override def toString: String = s"octet_length($child)"

  override def doColumnar(input: GpuColumnVector): ColumnVector =
    input.getBase.getByteCount
}

case class GpuStringLocate(substr: Expression, col: Expression, start: Expression)
  extends GpuTernaryExpressionArgsScalarAnyScalar
      with ImplicitCastInputTypes {

  override def dataType: DataType = IntegerType
  override def inputTypes: Seq[DataType] = Seq(StringType, StringType, IntegerType)
  override def first: Expression = substr
  override def second: Expression = col
  override def third: Expression = start

  def this(substr: Expression, col: Expression) = {
    this(substr, col, GpuLiteral(1, IntegerType))
  }

  override def doColumnar(val0: GpuScalar, val1: GpuColumnVector,
      val2: GpuScalar): ColumnVector = {
    if (!val2.isValid) {
      withResource(Scalar.fromInt(0)) { zeroScalar =>
        ColumnVector.fromScalar(zeroScalar, val1.getRowCount().toInt)
      }
    } else if (!val0.isValid) {
      //if null substring // or null column? <-- needs to be looked for/tested
      GpuColumnVector.columnVectorFromNull(val1.getRowCount().toInt, IntegerType)
    } else {
      val val2Int = val2.getValue.asInstanceOf[Int]
      val val0Str = val0.getValue.asInstanceOf[UTF8String]
      if (val2Int < 1 || val0Str.numChars() == 0) {
        withResource(val1.getBase.isNotNull()) { isNotNullColumn =>
          withResource(Scalar.fromNull(DType.INT32)) { nullScalar =>
            if (val2Int >= 1) {
              withResource(Scalar.fromInt(1)) { sv1 =>
                isNotNullColumn.ifElse(sv1, nullScalar)
              }
            } else {
              withResource(Scalar.fromInt(0)) { sv0 =>
                isNotNullColumn.ifElse(sv0, nullScalar)
              }
            }
          }
        }
      } else {
        withResource(val1.getBase.stringLocate(val0.getBase, val2Int - 1, -1)) {
          skewedResult =>
            withResource(Scalar.fromInt(1)) { sv1 =>
              skewedResult.add(sv1)
            }
        }
      }
    }
  }

  override def doColumnar(numRows: Int, val0: GpuScalar, val1: GpuScalar,
      val2: GpuScalar): ColumnVector = {
    withResource(GpuColumnVector.from(val1, numRows, col.dataType)) { val1Col =>
      doColumnar(val0, val1Col, val2)
    }
  }

}

case class GpuStartsWith(left: Expression, right: Expression)
  extends GpuBinaryExpressionArgsAnyScalar
      with Predicate
      with ImplicitCastInputTypes
      with NullIntolerant {

  override def inputTypes: Seq[DataType] = Seq(StringType)

  override def sql: String = {
    val inputSQL = left.sql
    val listSQL = right.sql
    s"($inputSQL STARTSWITH ($listSQL))"
  }

  override def toString: String = s"gpustartswith($left, $right)"

  def doColumnar(lhs: GpuColumnVector, rhs: GpuScalar): ColumnVector = 
    lhs.getBase.startsWith(rhs.getBase)

  override def doColumnar(numRows: Int, lhs: GpuScalar, rhs: GpuScalar): ColumnVector = {
    withResource(GpuColumnVector.from(lhs, numRows, left.dataType)) { expandedLhs =>
      doColumnar(expandedLhs, rhs)
    }
  }
}

case class GpuEndsWith(left: Expression, right: Expression)
  extends GpuBinaryExpressionArgsAnyScalar
      with Predicate
      with ImplicitCastInputTypes
      with NullIntolerant {

  override def inputTypes: Seq[DataType] = Seq(StringType)

  override def sql: String = {
    val inputSQL = left.sql
    val listSQL = right.sql
    s"($inputSQL ENDSWITH ($listSQL))"
  }

  override def toString: String = s"gpuendswith($left, $right)"

  def doColumnar(lhs: GpuColumnVector, rhs: GpuScalar): ColumnVector =
    lhs.getBase.endsWith(rhs.getBase)

  override def doColumnar(numRows: Int, lhs: GpuScalar, rhs: GpuScalar): ColumnVector = {
    withResource(GpuColumnVector.from(lhs, numRows, left.dataType)) { expandedLhs =>
      doColumnar(expandedLhs, rhs)
    }
  }
}

case class GpuStringTrim(column: Expression, trimParameters: Option[Expression] = None)
    extends GpuString2TrimExpression with ImplicitCastInputTypes {

  override def srcStr: Expression = column

  override def trimStr:Option[Expression] = trimParameters

  def this(trimParameters: Expression, column: Expression) =
    this(column, Option(trimParameters))

  def this(column: Expression) = this(column, None)

  override protected def direction: String = "BOTH"

  val trimMethod = "gpuTrim"

  override def strippedColumnVector(column: GpuColumnVector, t: Scalar): GpuColumnVector =
    if (column.getBase.getData == null) {
      GpuColumnVector.from(column.getBase.incRefCount, dataType)
    } else {
      GpuColumnVector.from(column.getBase.strip(t), dataType)
    }
}

case class GpuStringTrimLeft(column: Expression, trimParameters: Option[Expression] = None)
  extends GpuString2TrimExpression with ImplicitCastInputTypes {

  override def srcStr: Expression = column

  override def trimStr:Option[Expression] = trimParameters

  def this(trimParameters: Expression, column: Expression) =
    this(column, Option(trimParameters))

  def this(column: Expression) = this(column, None)

  override protected def direction: String = "LEADING"

  val trimMethod = "gpuTrimLeft"

  override def strippedColumnVector(column: GpuColumnVector, t: Scalar): GpuColumnVector =
    if (column.getBase.getData == null) {
      GpuColumnVector.from(column.getBase.incRefCount, dataType)
    } else {
      GpuColumnVector.from(column.getBase.lstrip(t), dataType)
    }
}

case class GpuStringTrimRight(column: Expression, trimParameters: Option[Expression] = None)
    extends GpuString2TrimExpression with ImplicitCastInputTypes {

  override def srcStr: Expression = column

  override def trimStr:Option[Expression] = trimParameters

  def this(trimParameters: Expression, column: Expression) =
    this(column, Option(trimParameters))

  def this(column: Expression) = this(column, None)

  override protected def direction: String = "TRAILING"

  val trimMethod = "gpuTrimRight"

  override def strippedColumnVector(column:GpuColumnVector, t:Scalar): GpuColumnVector =
    if (column.getBase.getData == null) {
      GpuColumnVector.from(column.getBase.incRefCount, dataType)
    } else {
      GpuColumnVector.from(column.getBase.rstrip(t), dataType)
    }
}

case class GpuConcatWs(children: Seq[Expression])
    extends GpuExpression with ShimExpression with ImplicitCastInputTypes {
  override def dataType: DataType = StringType
  override def nullable: Boolean = children.head.nullable
  override def foldable: Boolean = children.forall(_.foldable)

  /** The 1st child (separator) is str, and rest are either str or array of str. */
  override def inputTypes: Seq[AbstractDataType] = {
    val arrayOrStr = TypeCollection(ArrayType(StringType), StringType)
    StringType +: Seq.fill(children.size - 1)(arrayOrStr)
  }

  private def concatArrayCol(colOrScalarSep: Any,
      cv: ColumnView): GpuColumnVector = {
    colOrScalarSep match {
      case sepScalar: GpuScalar =>
        withResource(GpuScalar.from("", StringType)) { emptyStrScalar =>
          GpuColumnVector.from(cv.stringConcatenateListElements(sepScalar.getBase, emptyStrScalar,
            false, false), dataType)
        }
      case sepVec: GpuColumnVector =>
        GpuColumnVector.from(cv.stringConcatenateListElements(sepVec.getBase), dataType)
    }
  }

  private def processSingleColScalarSep(cv: ColumnVector): GpuColumnVector = {
    // single column with scalar separator just replace any nulls with empty string
    withResource(Scalar.fromString("")) { emptyStrScalar =>
      GpuColumnVector.from(cv.replaceNulls(emptyStrScalar), dataType)
    }
  }

  private def stringConcatSeparatorScalar(columns: ArrayBuffer[ColumnVector],
      sep: GpuScalar): GpuColumnVector = {
    withResource(Scalar.fromString("")) { emptyStrScalar =>
      GpuColumnVector.from(ColumnVector.stringConcatenate(sep.getBase, emptyStrScalar,
        columns.toArray[ColumnView], false), dataType)
    }
  }

  private def stringConcatSeparatorVector(columns: ArrayBuffer[ColumnVector],
      sep: GpuColumnVector): GpuColumnVector = {
    // GpuOverrides doesn't allow only specifying a separator, you have to specify at
    // least one value column
    GpuColumnVector.from(ColumnVector.stringConcatenate(columns.toArray[ColumnView],
      sep.getBase), dataType)
  }

  private def resolveColumnVectorAndConcatArrayCols(
      expr: Expression,
      numRows: Int,
      colOrScalarSep: Any,
      batch: ColumnarBatch): GpuColumnVector = {
    withResourceIfAllowed(expr.columnarEvalAny(batch)) {
      case vector: GpuColumnVector =>
        vector.dataType() match {
          case ArrayType(_: StringType, _) => concatArrayCol(colOrScalarSep, vector.getBase)
          case _ => vector.incRefCount()
        }
      case s: GpuScalar =>
        s.dataType match {
          case ArrayType(_: StringType, _) =>
            // we have to first concatenate any array types
            withResource(GpuColumnVector.from(s, numRows, s.dataType).getBase) { cv =>
              concatArrayCol(colOrScalarSep, cv)
            }
          case _ => GpuColumnVector.from(s, numRows, s.dataType)
        }
      case other =>
        throw new IllegalArgumentException(s"Cannot resolve a ColumnVector from the value:" +
          s" $other. Please convert it to a GpuScalar or a GpuColumnVector before returning.")
      }
  }

  private def checkScalarSeparatorNull(colOrScalarSep: Any,
      numRows: Int): Option[GpuColumnVector] = {
    colOrScalarSep match {
      case sepScalar: GpuScalar if (!sepScalar.getBase.isValid()) =>
        // if null scalar separator just return a column of all nulls
        Some(GpuColumnVector.from(sepScalar, numRows, dataType))
      case _ =>
        None
    }
  }

  override def columnarEval(batch: ColumnarBatch): GpuColumnVector = {
    val numRows = batch.numRows()
    withResourceIfAllowed(children.head.columnarEvalAny(batch)) { colOrScalarSep =>
      // check for null scalar separator
      checkScalarSeparatorNull(colOrScalarSep, numRows).getOrElse {
        withResource(ArrayBuffer.empty[ColumnVector]) { columns =>
          columns ++= children.tail.map {
            resolveColumnVectorAndConcatArrayCols(_, numRows, colOrScalarSep, batch).getBase
          }
          colOrScalarSep match {
            case sepScalar: GpuScalar =>
              if (columns.size == 1) {
                processSingleColScalarSep(columns.head)
              } else {
                stringConcatSeparatorScalar(columns, sepScalar)
              }
            case sepVec: GpuColumnVector  => stringConcatSeparatorVector(columns, sepVec)
          }
        }
      }
    }
  }
}

case class GpuContains(left: Expression, right: Expression)
    extends GpuBinaryExpressionArgsAnyScalar
        with Predicate
        with ImplicitCastInputTypes
        with NullIntolerant {

  override def inputTypes: Seq[DataType] = Seq(StringType)

  override def sql: String = {
    val inputSQL = left.sql
    val listSQL = right.sql
    s"($inputSQL CONTAINS ($listSQL))"
  }

  override def toString: String = s"gpucontains($left, $right)"

  def doColumnar(lhs: GpuColumnVector, rhs: GpuScalar): ColumnVector =
    lhs.getBase.stringContains(rhs.getBase)

  override def doColumnar(numRows: Int, lhs: GpuScalar, rhs: GpuScalar): ColumnVector = {
    withResource(GpuColumnVector.from(lhs, numRows, left.dataType)) { expandedLhs =>
      doColumnar(expandedLhs, rhs)
    }
  }
}

case class GpuSubstring(str: Expression, pos: Expression, len: Expression)
  extends GpuTernaryExpression with ImplicitCastInputTypes with NullIntolerant {

  override def dataType: DataType = str.dataType

  override def inputTypes: Seq[AbstractDataType] =
    Seq(TypeCollection(StringType, BinaryType), IntegerType, IntegerType)

  override def first: Expression = str
  override def second: Expression = pos
  override def third: Expression = len

  def this(str: Expression, pos: Expression) = {
    this(str, pos, GpuLiteral(Integer.MAX_VALUE, IntegerType))
  }

  private[this] def computeStarts(strs: ColumnView, poses: ColumnView): ColumnVector = {
    // CPU:
    //     start = (pos < 0) ? pos + str_size : ((pos > 0) ? pos - 1 : 0)
    // cudf `substring(column, column, column)` treats negative start always as 0, so
    // need to do the similar calculation as CPU here.

    // 1) pos + str_size
    val negConvertedPoses = withResource(strs.getCharLengths) { strSizes =>
      poses.add(strSizes, DType.INT32)
    }
    withResource(negConvertedPoses) { _ =>
      withResource(Scalar.fromInt(0)) { zero =>
        // 2) (pos > 0) ? pos - 1 : 0
        val subOnePoses = withResource(Scalar.fromInt(1)) { one =>
          poses.sub(one, DType.INT32)
        }
        val zeroBasedPoses = withResource(subOnePoses) { _ =>
          withResource(poses.greaterThan(zero)) { posPosFlags =>
            // Use "poses" here instead of "zero" as the false path to keep the nulls,
            // since "ifElse" will erase the null mask of "poses".
            posPosFlags.ifElse(subOnePoses, poses)
          }
        }

        withResource(zeroBasedPoses) { _ =>
          withResource(poses.lessThan(zero)) { negPosFlags =>
            negPosFlags.ifElse(negConvertedPoses, zeroBasedPoses)
          }
        }
      }
    }
  }

  private[this] def computeEnds(starts: BinaryOperable, lens: BinaryOperable): ColumnVector = {
    // CPU:
    //     end = start + length
    //   , along with integer overflow check
    val endLongCol = withResource(starts.add(lens, DType.INT64)) { endColAsLong =>
      // If (end < 0), end = 0, let cudf return empty string.
      // If (end > Int.MaxValue), end = Int.MaxValue, let cudf return string
      //   from start until the string end.
      // To align with the CPU's behavior.
      withResource(Scalar.fromLong(0L)) { zero =>
        withResource(Scalar.fromLong(Int.MaxValue.toLong)) { maxInt =>
          endColAsLong.clamp(zero, maxInt)
        }
      }
    }
    withResource(endLongCol) { _ =>
      endLongCol.castTo(DType.INT32)
    }
  }

  private[this] def substringColumn(strs: ColumnView, starts: ColumnView,
      ends: ColumnView): ColumnVector = {
    // cudf does not allow nulls in starts and ends.
    val noNullStarts = new ColumnView(starts.getType, starts.getRowCount, Optional.of(0L),
      starts.getData, null)
    withResource(noNullStarts) { _ =>
      val noNullEnds = new ColumnView(ends.getType, ends.getRowCount, Optional.of(0L),
        ends.getData, null)
      withResource(noNullEnds) { _ =>
        // Spark returns null if any of (str, pos, len) is null, and `ends`'s null mask
        // should already cover pos and len.
        withResource(strs.mergeAndSetValidity(BinaryOp.BITWISE_AND, strs, ends)) { rets =>
          rets.substring(noNullStarts, noNullEnds)
        }
      }
    }
  }

  override def doColumnar(strCol: GpuColumnVector, posCol: GpuColumnVector,
      lenCol: GpuColumnVector): ColumnVector = {
    val strs = strCol.getBase
    val poses = posCol.getBase
    val lens = lenCol.getBase
    withResource(computeStarts(strs, poses)) { starts =>
      withResource(computeEnds(starts, lens)) { ends =>
        substringColumn(strs, starts, ends)
      }
    }
  }

  override def doColumnar(strS: GpuScalar, posCol: GpuColumnVector,
      lenCol: GpuColumnVector): ColumnVector = {
    val numRows = posCol.getRowCount.toInt
    withResource(GpuColumnVector.from(strS, numRows, strS.dataType)) { strCol =>
      doColumnar(strCol, posCol, lenCol)
    }
  }

  override def doColumnar(strCol: GpuColumnVector, posS: GpuScalar,
      lenCol: GpuColumnVector): ColumnVector = {
    val strs = strCol.getBase
    val lens = lenCol.getBase
    val pos = posS.getValue.asInstanceOf[Int]
    // CPU:
    //     start = (pos < 0) ? pos + str_size : ((pos > 0) ? pos - 1 : 0)
    val starts = if (pos < 0) {
      withResource(strs.getCharLengths) { strSizes =>
        withResource(Scalar.fromInt(pos)) { posS =>
          posS.add(strSizes, DType.INT32)
        }
      }
    } else { // pos >= 0
      val start = if (pos > 0) pos - 1 else 0
      withResource(Scalar.fromInt(start)) { startS =>
        ColumnVector.fromScalar(startS, strs.getRowCount.toInt)
      }
    }

    withResource(starts) { _ =>
      withResource(computeEnds(starts, lens)) { ends =>
        substringColumn(strs, starts, ends)
      }
    }
  }

  override def doColumnar (strS: GpuScalar, posS: GpuScalar,
      lenCol: GpuColumnVector): ColumnVector = {
    val strValue = strS.getValue.asInstanceOf[UTF8String]
    val pos = posS.getValue.asInstanceOf[Int]
    val lens = lenCol.getBase
    val numRows = lenCol.getRowCount.toInt
    // CPU:
    //     start = (pos < 0) ? pos + str_size : ((pos > 0) ? pos - 1 : 0)
    val start = if (pos < 0) {
      pos + strValue.numChars()
    } else if (pos > 0) {
      pos - 1
    } else 0

    val starts = withResource(Scalar.fromInt(start)) { startS =>
      ColumnVector.fromScalar(startS, numRows)
    }

    withResource(starts) { _ =>
      withResource(computeEnds(starts, lens)) { ends =>
        withResource(ColumnVector.fromScalar(strS.getBase, numRows)) { strs =>
          substringColumn(strs, starts, ends)
        }
      }
    }
  }

  override def doColumnar(strCol: GpuColumnVector, posCol: GpuColumnVector,
      lenS: GpuScalar): ColumnVector = {
    val strs = strCol.getBase
    val poses = posCol.getBase
    val numRows =  strCol.getRowCount.toInt
    withResource(computeStarts(strs, poses)) { starts =>
      val ends = withResource(ColumnVector.fromScalar(lenS.getBase, numRows)) { lens =>
        computeEnds(starts, lens)
      }
      withResource(ends) { _ =>
        substringColumn(strs, starts, ends)
      }
    }
  }

  override def doColumnar(strS: GpuScalar, posCol: GpuColumnVector,
      lenS: GpuScalar): ColumnVector = {
    val numRows = posCol.getRowCount.toInt
    withResource(GpuColumnVector.from(strS, numRows, strS.dataType)) { strCol =>
      doColumnar(strCol, posCol, lenS)
    }
  }

  override def doColumnar(strCol: GpuColumnVector, posS: GpuScalar,
      lenS: GpuScalar): ColumnVector = {
    val strs = strCol.getBase
    val pos = posS.getValue.asInstanceOf[Int]
    val len = lenS.getValue.asInstanceOf[Int]
    val (start, endOpt) = if (len <= 0) {
      // Spark returns empty string if length is negative or zero
      (0, Some(0))
    } else if (pos > 0) {
      // 1-based index, convert to 0-based index
      val head = pos - 1
      val tail = if (head.toLong + len > Int.MaxValue) Int.MaxValue else head + len
      (head, Some(tail))
    } else if (pos == 0) {
      // 0-based index, calculate substring from 0 to length
      (0, Some(len))
    } else if (pos + len < 0) {
      // Drop the last "abs(substringPos + substringLen)" chars.
      // e.g.
      //    >> substring("abc", -3, 1)
      //    >> "a"  // dropping the last 2 [= abs(-3+1)] chars.
      // `pos + len` does not overflow as `pos < 0 && len > 0` here.
      (pos, Some(pos + len))
    } else { // pos + len >= 0
      // Read from start until the end.
      // e.g. `substring("abc", -3, 4)` outputs "abc".
      (pos, None)
    }
    endOpt.map(strs.substring(start, _)).getOrElse(strs.substring(start))
  }

  override def doColumnar(numRows: Int, strS: GpuScalar, posS: GpuScalar,
      lenS: GpuScalar): ColumnVector = {
    withResource(GpuColumnVector.from(strS, numRows, strS.dataType)) { strCol =>
      doColumnar(strCol, posS, lenS)
    }
  }
}

case class GpuInitCap(child: Expression) extends GpuUnaryExpression with ImplicitCastInputTypes {
  override def inputTypes: Seq[DataType] = Seq(StringType)
  override def dataType: DataType = StringType
  override protected def doColumnar(input: GpuColumnVector): ColumnVector =
    withResource(Scalar.fromString(" ")) { space =>
      // Spark only sees the space character as a word deliminator.
      input.getBase.capitalize(space)
    }
}

case class GpuStringRepeat(input: Expression, repeatTimes: Expression)
    extends GpuBinaryExpression with ImplicitCastInputTypes with NullIntolerant {
  override def left: Expression = input
  override def right: Expression = repeatTimes
  override def dataType: DataType = input.dataType
  override def inputTypes: Seq[AbstractDataType] = Seq(StringType, IntegerType)

  def doColumnar(input: GpuScalar, repeatTimes: GpuColumnVector): ColumnVector = {
    assert(input.dataType == StringType)

    withResource(GpuColumnVector.from(input, repeatTimes.getRowCount.asInstanceOf[Int],
                 input.dataType)) {
      replicatedInput => doColumnar(replicatedInput, repeatTimes)
    }
  }

  def doColumnar(input: GpuColumnVector, repeatTimes: GpuColumnVector): ColumnVector = {
    input.getBase.repeatStrings(repeatTimes.getBase)
  }

  def doColumnar(input: GpuColumnVector, repeatTimes: GpuScalar): ColumnVector = {
    if (!repeatTimes.isValid) {
      // If the input scala repeatTimes is invalid, the results should be all nulls.
      withResource(Scalar.fromNull(DType.STRING)) {
        nullString => ColumnVector.fromScalar(nullString, input.getRowCount.asInstanceOf[Int])
      }
    } else {
      assert(repeatTimes.dataType == IntegerType)
      val repeatTimesVal = repeatTimes.getBase.getInt

      // Get the input size to check for overflow for the output.
      // Note that this is not an accurate check since the total buffer size of the input
      // strings column may be larger than the total length of strings that will be repeated in
      // this function.
      val inputBufferSize: Long = Option(input.getBase.getData).map(_.getLength).getOrElse(0)
      if (repeatTimesVal > 0 && inputBufferSize > Int.MaxValue / repeatTimesVal) {
        throw new RuntimeException("Output strings have total size exceed maximum allowed size")
      }

      // Finally repeat the strings.
      input.getBase.repeatStrings(repeatTimesVal)
    }
  }

  def doColumnar(numRows: Int, input: GpuScalar, repeatTimes: GpuScalar): ColumnVector = {
    assert(input.dataType == StringType)

    if (!repeatTimes.isValid) {
      // If the input scala repeatTimes is invalid, the results should be all nulls.
      withResource(Scalar.fromNull(DType.STRING)) {
        nullString => ColumnVector.fromScalar(nullString, numRows)
      }
    } else {
      assert(repeatTimes.dataType == IntegerType)
      val repeatTimesVal = repeatTimes.getBase.getInt

      withResource(input.getBase.repeatString(repeatTimesVal)) {
        repeatedString => ColumnVector.fromScalar(repeatedString, numRows)
      }
    }
  }

}

trait HasGpuStringReplace {
  def doStringReplace(
      strExpr: GpuColumnVector,
      searchExpr: GpuScalar,
      replaceExpr: GpuScalar): ColumnVector = {
    // When search or replace string is null, return all nulls like the CPU does.
    if (!searchExpr.isValid || !replaceExpr.isValid) {
      GpuColumnVector.columnVectorFromNull(strExpr.getRowCount.toInt, StringType)
    } else if (searchExpr.getValue.asInstanceOf[UTF8String].numChars() == 0) {
      // Return original string if search string is empty
      strExpr.getBase.asStrings()
    } else {
      strExpr.getBase.stringReplace(searchExpr.getBase, replaceExpr.getBase)
    }
  }

  def doStringReplaceMulti(
    strExpr: GpuColumnVector,
    search: Seq[String],
    replacement: String): ColumnVector = {
      withResource(ColumnVector.fromStrings(search: _*)) { targets =>
        withResource(ColumnVector.fromStrings(replacement)) {  repls =>
          strExpr.getBase.stringReplace(targets, repls)
        }
      }
  }
}

case class GpuStringReplace(
    srcExpr: Expression,
    searchExpr: Expression,
    replaceExpr: Expression)
  extends GpuTernaryExpressionArgsAnyScalarScalar
      with ImplicitCastInputTypes
      with HasGpuStringReplace {

  override def dataType: DataType = srcExpr.dataType

  override def inputTypes: Seq[DataType] = Seq(StringType, StringType, StringType)

  override def first: Expression = srcExpr
  override def second: Expression = searchExpr
  override def third: Expression = replaceExpr

  def this(srcExpr: Expression, searchExpr: Expression) = {
    this(srcExpr, searchExpr, GpuLiteral("", StringType))
  }

  override def doColumnar(
      strExpr: GpuColumnVector,
      searchExpr: GpuScalar,
      replaceExpr: GpuScalar): ColumnVector = {
    doStringReplace(strExpr, searchExpr, replaceExpr)
  }

  override def doColumnar(
      numRows: Int,
      strExpr: GpuScalar,
      searchExpr: GpuScalar,
      replaceExpr: GpuScalar): ColumnVector = {
    withResource(GpuColumnVector.from(strExpr, numRows, srcExpr.dataType)) { strExprCol =>
      doColumnar(strExprCol, searchExpr, replaceExpr)
    }
  }
}

case class GpuStringTranslate(
    srcExpr: Expression,
    fromExpr: Expression,
    toExpr: Expression)
  extends GpuTernaryExpressionArgsAnyScalarScalar
      with ImplicitCastInputTypes {

  override def dataType: DataType = srcExpr.dataType

  override def inputTypes: Seq[DataType] = Seq(StringType, StringType, StringType)

  override def first: Expression = srcExpr
  override def second: Expression = fromExpr
  override def third: Expression = toExpr

  private def buildLists(fromExpr: GpuScalar, toExpr: GpuScalar): (List[String], List[String]) = {
    val fromString = fromExpr.getValue.asInstanceOf[UTF8String].toString
    val toString = toExpr.getValue.asInstanceOf[UTF8String].toString
    var fromCharsArray = Array[String]()
    var toCharsArray = Array[String]()
    var i = 0
    var j = 0
    while (i < fromString.length) {
      val replaceStr = if (j < toString.length) {
        val repCharCount = Character.charCount(toString.codePointAt(j))
        val repStr = toString.substring(j, j + repCharCount)
        j += repCharCount
        repStr
      } else {
        ""
      }
      val matchCharCount = Character.charCount(fromString.codePointAt(i))
      val matchStr = fromString.substring(i, i + matchCharCount)
      i += matchCharCount
      fromCharsArray :+= matchStr
      toCharsArray :+= replaceStr
    }
    (fromCharsArray.toList, toCharsArray.toList)
  }

  override def doColumnar(
      strExpr: GpuColumnVector,
      fromExpr: GpuScalar,
      toExpr: GpuScalar): ColumnVector = {
    // When from or to string is null, return all nulls like the CPU does.
    if (!fromExpr.isValid || !toExpr.isValid) {
      GpuColumnVector.columnVectorFromNull(strExpr.getRowCount.toInt, StringType)
    } else if (fromExpr.getValue.asInstanceOf[UTF8String].numChars() == 0) {
      // Return original string if search string is empty
      strExpr.getBase.incRefCount()
    } else {
      val (fromStringList, toStringList) = buildLists(fromExpr, toExpr)
      withResource(ColumnVector.fromStrings(fromStringList: _*)) { fromStringCol =>
        withResource(ColumnVector.fromStrings(toStringList: _*)) { toStringCol =>
          strExpr.getBase.stringReplace(fromStringCol, toStringCol)
        }
      }
    }
  }

  override def doColumnar(numRows: Int, val0: GpuScalar, val1: GpuScalar,
      val2: GpuScalar): ColumnVector = {
    withResource(GpuColumnVector.from(val0, numRows, srcExpr.dataType)) { val0Col =>
      doColumnar(val0Col, val1, val2)
    }
  }
}

object CudfRegexp {
  val escapeForCudfCharSet = Seq('^', '-', ']')

  def notCharSet(c: Char): String = c match {
    case '\n' => "(?:.|\r)"
    case '\r' => "(?:.|\n)"
    case chr if escapeForCudfCharSet.contains(chr) => "(?:[^\\" + chr + "]|\r|\n)"
    case chr => "(?:[^" + chr + "]|\r|\n)"
  }

  val escapeForCudf = Seq('[', '^', '$', '.', '|', '?', '*','+', '(', ')', '\\', '{', '}')

  def cudfQuote(c: Character): String = c match {
    case chr if escapeForCudf.contains(chr) => "\\" + chr
    case chr => Character.toString(chr)
  }
}

case class GpuLike(left: Expression, right: Expression, escapeChar: Char)
  extends GpuBinaryExpressionArgsAnyScalar
      with ImplicitCastInputTypes
      with NullIntolerant  {

  def this(left: Expression, right: Expression) = this(left, right, '\\')

  override def toString: String = escapeChar match {
    case '\\' => s"$left gpulike $right"
    case c => s"$left gpulike $right ESCAPE '$c'"
  }

  override def doColumnar(lhs: GpuColumnVector, rhs: GpuScalar): ColumnVector = {
    withResource(Scalar.fromString(Character.toString(escapeChar))) { escapeScalar =>
      lhs.getBase.like(rhs.getBase, escapeScalar)
    }
  }

  override def doColumnar(numRows: Int, lhs: GpuScalar, rhs: GpuScalar): ColumnVector = {
    withResource(GpuColumnVector.from(lhs, numRows, left.dataType)) { expandedLhs =>
      doColumnar(expandedLhs, rhs)
    }
  }

  override def inputTypes: Seq[AbstractDataType] = Seq(StringType, StringType)

  override def dataType: DataType = BooleanType
}

object GpuRegExpUtils {
  private def parseAST(pattern: String): RegexAST = {
    new RegexParser(pattern).parse()
  }

  /**
   * Convert symbols of back-references if input string contains any.
   * In spark's regex rule, there are two patterns of back-references:
   * \group_index and \$group_index
   * This method transforms above two patterns into cuDF pattern \${group_index}, except they are
   * preceded by escape character.
   *
   * @param rep replacement string
   * @return A pair consists of a boolean indicating whether containing any backref and the
   *         converted replacement.
   */
  def backrefConversion(rep: String): (Boolean, String) = {
    val b = new StringBuilder
    var i = 0
    while (i < rep.length) {
      // match $group_index or \group_index
      if (Seq('$', '\\').contains(rep.charAt(i))
        && i + 1 < rep.length && rep.charAt(i + 1).isDigit) {

        b.append("${")
        var j = i + 1
        do {
          b.append(rep.charAt(j))
          j += 1
        } while (j < rep.length && rep.charAt(j).isDigit)
        b.append("}")
        i = j
      } else if (rep.charAt(i) == '\\' && i + 1 < rep.length) {
        // skip potential \$group_index or \\group_index
        b.append('\\').append(rep.charAt(i + 1))
        i += 2
      } else {
        b.append(rep.charAt(i))
        i += 1
      }
    }

    val converted = b.toString
    !rep.equals(converted) -> converted
  }

  /**
   * We need to remove escape characters in the regexp_replace
   * replacement string before passing to cuDF.
   */
  def unescapeReplaceString(s: String): String = {
    val b = new StringBuilder
    var i = 0
    while (i < s.length) {
      if (s.charAt(i) == '\\' && i+1 < s.length) {
        i += 1
      }
      b.append(s.charAt(i))
      i += 1
    }
    b.toString
  }

  def tagForRegExpEnabled(meta: ExprMeta[_]): Unit = {
    if (!meta.conf.isRegExpEnabled) {
      meta.willNotWorkOnGpu(s"regular expression support is disabled. " +
        s"Set ${RapidsConf.ENABLE_REGEXP}=true to enable it")
    }

    Charset.defaultCharset().name() match {
      case "UTF-8" =>
        // supported
      case _ =>
        meta.willNotWorkOnGpu(s"regular expression support is disabled because the GPU only " +
        "supports the UTF-8 charset when using regular expressions")
    }
  }

  def validateRegExpComplexity(meta: ExprMeta[_], regex: RegexAST): Unit = {
    if(!RegexComplexityEstimator.isValid(meta.conf, regex)) {
      meta.willNotWorkOnGpu(s"estimated memory needed for regular expression exceeds the maximum." +
        s" Set ${RapidsConf.REGEXP_MAX_STATE_MEMORY_BYTES} to change it.")
    }
  }

  /**
   * Recursively check if pattern contains only zero-match repetitions
   * ?, *, {0,}, or {0,n} or any combination of them.
   */
  def isEmptyRepetition(pattern: String): Boolean = {
    def isASTEmptyRepetition(regex: RegexAST): Boolean = {
      regex match {
        case RegexRepetition(_, term) => term match {
          case SimpleQuantifier('*') | SimpleQuantifier('?') => true
          case QuantifierFixedLength(0) => true
          case QuantifierVariableLength(0, _) => true
          case _ => false
        }
        case RegexGroup(_, term, _) =>
          isASTEmptyRepetition(term)
        case RegexSequence(parts) =>
          parts.forall(isASTEmptyRepetition)
        // cuDF does not support repetitions adjacent to a choice (eg. "a*|a"), but if
        // we did, we would need to add a `case RegexChoice()` here
        case _ => false
      }
    }
    parseAST(pattern) match {
      case RegexSequence(parts) if parts.lastOption.contains(RegexChar('$')) =>
        // handle pattern ".*$"
        isASTEmptyRepetition(RegexSequence(parts.dropRight(1)))
      case other => isASTEmptyRepetition(other)
    }
  }

  /**
   * Returns the number of groups in regexp
   * (includes both capturing and non-capturing groups)
   */
  def countGroups(pattern: String): Int = {
    def countGroups(regexp: RegexAST): Int = {
      regexp match {
        case RegexGroup(_, term, _) => 1 + countGroups(term)
        case other => other.children().map(countGroups).sum
      }
   }
   countGroups(parseAST(pattern))
  }

  def getChoicesFromRegex(regex: RegexAST): Option[Seq[String]] = {
    regex match {
      case RegexGroup(_, t, None) =>
        getChoicesFromRegex(t)
      case RegexChoice(a, b) =>
        getChoicesFromRegex(a) match {
          case Some(la) =>
            getChoicesFromRegex(b) match {
              case Some(lb) => Some(la ++ lb)
              case _ => None
            }
          case _ => None
        }
      case RegexSequence(parts) =>
        if (GpuOverrides.isSupportedStringReplacePattern(regex.toRegexString)) {
          Some(Seq(regex.toRegexString))
        } else {
          parts.foldLeft(Some(Seq[String]()): Option[Seq[String]]) { (m: Option[Seq[String]], r) =>
            getChoicesFromRegex(r) match {
              case Some(l) => m.map(_ ++ l)
              case _ => None
            }
          }
        }
      case _ =>
        if (GpuOverrides.isSupportedStringReplacePattern(regex.toRegexString)) {
          Some(Seq(regex.toRegexString))
        } else {
          None
        }
    }
  }


}

sealed trait RegexprPart
object RegexprPart {
  case object Start extends RegexprPart // ^
  case object End extends RegexprPart   // $
  case object Wildcard extends RegexprPart  // .* or (.*)
  case class Digits(from: Int, to: Int) extends RegexprPart  // [0-9]{a, b}
  case object Chinese extends RegexprPart  // Chinese characters  [\u4e00-\u9fa5]+
  case class Fixstring(name: String) extends RegexprPart // normal string without special characters
  case class Regexpr(value: String) extends RegexprPart  // other strings
}

class GpuRLikeMeta(
    expr: RLike,
    conf: RapidsConf,
    parent: Option[RapidsMeta[_, _, _]],
    rule: DataFromReplacementRule) extends BinaryExprMeta[RLike](expr, conf, parent, rule) {
<<<<<<< HEAD
    import RegexprPart._
    
    private var originalPattern: String = ""
    private var pattern: Option[String] = None

    val specialChars = Seq('^', '$', '.', '|', '*', '?', '+', '[', ']', '{', '}', '\\' ,'(', ')')

    def isSimplePattern(pat: String): Boolean = {
      pat.size > 0 && pat.forall(c => !specialChars.contains(c))
    }

    def parseRegexToParts(pat: String): List[RegexprPart] = {
      pat match {
        case "" => 
          List()
        case s if s.startsWith("^") => 
          Start :: parseRegexToParts(s.substring(1))
        case s if s.endsWith("$") => 
          parseRegexToParts(s.substring(0, s.length - 1)) :+ End
        case s if s.startsWith(".*") => 
          Wildcard :: parseRegexToParts(s.substring(2))
        case s if s.endsWith(".*") => 
          parseRegexToParts(s.substring(0, s.length - 2)) :+ Wildcard
        case s if s.startsWith("(.*)") => 
          Wildcard :: parseRegexToParts(s.substring(4))
        case s if s.endsWith("(.*)") => 
          parseRegexToParts(s.substring(0, s.length - 4)) :+ Wildcard
        case s if s.startsWith("[\u4e00-\u9fa5]+") => 
          parseRegexToParts(s.substring(0, s.length - 6)) :+ Chinese
        case s if s.endsWith("([0-9]{5})") => 
          parseRegexToParts(s.substring(0, s.length - 10)) :+ Digits(5, 5)
        case s if s.endsWith("[0-9]{4,}") => 
          parseRegexToParts(s.substring(0, s.length - 9)) :+ Digits(4, -1)
        case s if s.startsWith("(") && s.endsWith(")") => 
          parseRegexToParts(s.substring(1, s.length - 1))
        case s if isSimplePattern(s) => 
          Fixstring(s) :: List()
        case s => 
          Regexpr(s) :: List()
      }
    }

    def optimizeSimplePattern(rhs: Expression, lhs: Expression, parts: List[RegexprPart]): 
        GpuExpression = {
      parts match {
        case Wildcard :: rest => {
          optimizeSimplePattern(rhs, lhs, rest)
        }
        case Start :: Wildcard :: List(End) => {
          GpuEqualTo(lhs, rhs)
        }
        case Start :: Fixstring(s) :: rest 
            if rest.forall(_ == Wildcard) || rest == List() => {
          GpuStartsWith(lhs, GpuLiteral(s, StringType))
        }
        case Fixstring(s) :: List(End) => {
          GpuEndsWith(lhs, GpuLiteral(s, StringType))
        }
        case Chinese :: rest 
            if rest == List() || rest.forall(_ == Wildcard) => {
          // println(s"!!!GpuStringDigits chinese")
          GpuStringDigits(lhs, GpuLiteral("", StringType), 1, 19968, 40869)
        } 
        case Digits(from, _) :: rest 
            if rest == List() || rest.forall(_ == Wildcard) => {
          // println(s"!!!GpuStringDigits1")
          GpuStringDigits(lhs, GpuLiteral("", StringType), from, 48, 57)
        } 
        case Fixstring(s) :: Digits(from, _) :: rest 
            if rest == List() || rest.forall(_ == Wildcard) => {
          // println(s"!!!GpuStringDigits2")
          GpuStringDigits(lhs, GpuLiteral(s, StringType), from, 48, 57)
        } 
        case Fixstring(s) :: rest
            if rest == List() || rest.forall(_ == Wildcard) => {
          GpuContains(lhs, GpuLiteral(s, StringType))
        } 
        case _ => {
          val patternStr = pattern.getOrElse(throw new IllegalStateException(
            "Expression has not been tagged with cuDF regex pattern"))
          GpuRLike(lhs, rhs, patternStr)
        }
      }
    }

    def optimizeSimplePatternLegancy(rhs: Expression, lhs: Expression, parts: List[RegexprPart]): 
        GpuExpression = {
      parts match {
        case Wildcard :: rest => {
          optimizeSimplePattern(rhs, lhs, rest)
        }
        case Start :: Wildcard :: List(End) => {
          GpuEqualTo(lhs, rhs)
        }
        case Start :: Fixstring(s) :: rest 
            if rest.forall(_ == Wildcard) || rest == List() => {
          GpuStartsWith(lhs, GpuLiteral(s, StringType))
        }
        case Fixstring(s) :: List(End) => {
          GpuEndsWith(lhs, GpuLiteral(s, StringType))
        }
        case Fixstring(s) :: rest
            if rest == List() || rest.forall(_ == Wildcard) => {
          GpuContains(lhs, GpuLiteral(s, StringType))
        } 
        case _ => {
=======

    private var originalPattern: String = ""
    private var pattern: Option[String] = None

    def optimizeSimplePattern(lhs: Expression, rhs: Expression): GpuExpression = {
      import RegexOptimizationType._
      val originalAst = new RegexParser(originalPattern).parse()
      RegexRewriteUtils.matchSimplePattern(originalAst) match {
        case StartsWith(s) => GpuStartsWith(lhs, GpuLiteral(s, StringType))
        case Contains(s) => GpuContains(lhs, GpuLiteral(s, StringType))
        case NoOptimization => {
>>>>>>> 1d63a490
          val patternStr = pattern.getOrElse(throw new IllegalStateException(
            "Expression has not been tagged with cuDF regex pattern"))
          GpuRLike(lhs, rhs, patternStr)
        }
<<<<<<< HEAD
=======
        case _ => throw new IllegalStateException("Unexpected optimization type")
>>>>>>> 1d63a490
      }
    }

    override def tagExprForGpu(): Unit = {
      GpuRegExpUtils.tagForRegExpEnabled(this)
      expr.right match {
        case Literal(str: UTF8String, DataTypes.StringType) if str != null =>
          try {
            // verify that we support this regex and can transpile it to cuDF format
            originalPattern = str.toString
            val (transpiledAST, _) = new CudfRegexTranspiler(RegexFindMode)
                .getTranspiledAST(originalPattern, None, None)
            GpuRegExpUtils.validateRegExpComplexity(this, transpiledAST)
            pattern = Some(transpiledAST.toRegexString)
          } catch {
            case e: RegexUnsupportedException =>
              willNotWorkOnGpu(e.getMessage)
          }
        case _ =>
          willNotWorkOnGpu(s"only non-null literal strings are supported on GPU")
      }
    }

    override def convertToGpu(lhs: Expression, rhs: Expression): GpuExpression = {
<<<<<<< HEAD
      if (conf.isRlikeRegexRewriteEnabled == "new") {
        // println(s"!!!GpuRLike: ${conf.isRlikeRegexRewriteEnabled}")
        // if the pattern can be converted to a startswith or endswith pattern, we can use
        // GpuStartsWith, GpuEndsWith or GpuContains instead to get better performance
        val parts = parseRegexToParts(originalPattern)
        optimizeSimplePattern(rhs, lhs, parts)
      } else if (conf.isRlikeRegexRewriteEnabled == "legacy") {
        // println(s"!!!GpuRLike: ${conf.isRlikeRegexRewriteEnabled}")
        // if the pattern can be converted to a startswith or endswith pattern, we can use
        // GpuStartsWith, GpuEndsWith or GpuContains instead to get better performance
        val parts = parseRegexToParts(originalPattern)
        optimizeSimplePatternLegancy(rhs, lhs, parts)
      } else {
        // println(s"!!!GpuRLike: ${conf.isRlikeRegexRewriteEnabled}")
=======
      if (conf.isRlikeRegexRewriteEnabled) {
        // if the pattern can be converted to a startswith or endswith pattern, we can use
        // GpuStartsWith, GpuEndsWith or GpuContains instead to get better performance
        optimizeSimplePattern(lhs, rhs)
      } else {
>>>>>>> 1d63a490
        val patternStr = pattern.getOrElse(throw new IllegalStateException(
            "Expression has not been tagged with cuDF regex pattern"))
        GpuRLike(lhs, rhs, patternStr)
      }
    }
}

case class GpuStringDigits(left: Expression, right: Expression, from: Int, start: Int, end: Int)
  extends GpuBinaryExpressionArgsAnyScalar with ImplicitCastInputTypes with NullIntolerant {

  override def dataType: DataType = BooleanType

  override def inputTypes: Seq[AbstractDataType] = Seq(StringType, StringType)

  override def doColumnar(lhs: GpuColumnVector, rhs: GpuScalar): ColumnVector = {
    StringDigitsPattern.stringDigitsPattern(lhs.getBase, rhs.getBase, from, start, end)
  }

  override def doColumnar(numRows: Int, lhs: GpuScalar, rhs: GpuScalar): ColumnVector = {
    withResource(GpuColumnVector.from(lhs, numRows, left.dataType)) { expandedLhs =>
      doColumnar(expandedLhs, rhs)
    }
  }
}

case class GpuRLike(left: Expression, right: Expression, pattern: String)
  extends GpuBinaryExpressionArgsAnyScalar
      with ImplicitCastInputTypes
      with NullIntolerant  {

  override def toString: String = s"$left gpurlike $right"

  override def doColumnar(lhs: GpuColumnVector, rhs: GpuScalar): ColumnVector = {
    lhs.getBase.containsRe(new RegexProgram(pattern, CaptureGroups.NON_CAPTURE))
  }

  override def doColumnar(numRows: Int, lhs: GpuScalar, rhs: GpuScalar): ColumnVector = {
    withResource(GpuColumnVector.from(lhs, numRows, left.dataType)) { expandedLhs =>
      doColumnar(expandedLhs, rhs)
    }
  }

  override def inputTypes: Seq[AbstractDataType] = Seq(StringType, StringType)

  override def dataType: DataType = BooleanType
}

abstract class GpuRegExpTernaryBase
    extends GpuTernaryExpressionArgsAnyScalarScalar {

  override def dataType: DataType = StringType

  override def doColumnar(numRows: Int, val0: GpuScalar, val1: GpuScalar,
      val2: GpuScalar): ColumnVector = {
    withResource(GpuColumnVector.from(val0, numRows, first.dataType)) { val0Col =>
      doColumnar(val0Col, val1, val2)
    }
  }
}

case class GpuRegExpReplace(
    srcExpr: Expression,
    searchExpr: Expression,
    replaceExpr: Expression)
    (javaRegexpPattern: String,
    cudfRegexPattern: String,
    cudfReplacementString: String,
    searchList: Option[Seq[String]],
    replaceOpt: Option[GpuRegExpReplaceOpt])
  extends GpuRegExpTernaryBase with ImplicitCastInputTypes with HasGpuStringReplace {

  override def otherCopyArgs: Seq[AnyRef] = Seq(javaRegexpPattern,
    cudfRegexPattern, cudfReplacementString, searchList, replaceOpt)
  override def inputTypes: Seq[DataType] = Seq(StringType, StringType, StringType)

  override def first: Expression = srcExpr
  override def second: Expression = searchExpr
  override def third: Expression = replaceExpr

  def this(srcExpr: Expression, searchExpr: Expression)(javaRegexpPattern: String,
    cudfRegexPattern: String, cudfReplacementString: String) = {

    this(srcExpr, searchExpr, GpuLiteral("", StringType))(javaRegexpPattern,
      cudfRegexPattern, cudfReplacementString, None, None)
  }

  override def doColumnar(
      strExpr: GpuColumnVector,
      searchExpr: GpuScalar,
      replaceExpr: GpuScalar): ColumnVector = {
    // For empty strings and a regex containing only a zero-match repetition,
    // the behavior in some versions of Spark is different.
    // see https://github.com/NVIDIA/spark-rapids/issues/5456
    replaceOpt match {
      case Some(GpuRegExpStringReplace) =>
        doStringReplace(strExpr, searchExpr, replaceExpr)
      case Some(GpuRegExpStringReplaceMulti) =>
        searchList match {
          case Some(searches) =>
            doStringReplaceMulti(strExpr, searches, cudfReplacementString)
          case _ =>
            throw new IllegalStateException("Need a replace")
        }
      case _ =>
        val prog = new RegexProgram(cudfRegexPattern, CaptureGroups.NON_CAPTURE)
        if (SparkShimImpl.reproduceEmptyStringBug &&
            GpuRegExpUtils.isEmptyRepetition(javaRegexpPattern)) {
          val isEmpty = withResource(strExpr.getBase.getCharLengths) { len =>
            withResource(Scalar.fromInt(0)) { zero =>
              len.equalTo(zero)
            }
          }
          withResource(isEmpty) { _ =>
            withResource(GpuScalar.from("", DataTypes.StringType)) { emptyString =>
              withResource(GpuScalar.from(cudfReplacementString, DataTypes.StringType)) { rep =>
                withResource(strExpr.getBase.replaceRegex(prog, rep)) { replacement =>
                  isEmpty.ifElse(emptyString, replacement)
                }
              }
            }
          }
        } else {
          withResource(Scalar.fromString(cudfReplacementString)) { rep =>
            strExpr.getBase.replaceRegex(prog, rep)
          }
        }
    }

  }

}

case class GpuRegExpReplaceWithBackref(
    override val child: Expression,
    searchExpr: Expression,
    replaceExpr: Expression)
    (javaRegexpPattern: String,
     cudfRegexPattern: String,
    cudfReplacementString: String)
  extends GpuUnaryExpression with ImplicitCastInputTypes {

  override def otherCopyArgs: Seq[AnyRef] = Seq(javaRegexpPattern, cudfRegexPattern,
    cudfReplacementString)
  override def inputTypes: Seq[DataType] = Seq(StringType)

  override def dataType: DataType = StringType

  override protected def doColumnar(input: GpuColumnVector): ColumnVector = {
    val prog = new RegexProgram(cudfRegexPattern)
    if (SparkShimImpl.reproduceEmptyStringBug &&
        GpuRegExpUtils.isEmptyRepetition(javaRegexpPattern)) {
      val isEmpty = withResource(input.getBase.getCharLengths) { len =>
        withResource(Scalar.fromInt(0)) { zero =>
          len.equalTo(zero)
        }
      }
      withResource(isEmpty) { _ =>
        withResource(GpuScalar.from("", DataTypes.StringType)) { emptyString =>
          withResource(input.getBase.stringReplaceWithBackrefs(prog,
              cudfReplacementString)) { replacement =>
            isEmpty.ifElse(emptyString, replacement)
          }
        }
      }
    } else {
      input.getBase.stringReplaceWithBackrefs(prog, cudfReplacementString)
    }
  }

}

class GpuRegExpExtractMeta(
    expr: RegExpExtract,
    conf: RapidsConf,
    parent: Option[RapidsMeta[_, _, _]],
    rule: DataFromReplacementRule)
  extends TernaryExprMeta[RegExpExtract](expr, conf, parent, rule) {

  private var pattern: Option[String] = None

  override def tagExprForGpu(): Unit = {
    GpuRegExpUtils.tagForRegExpEnabled(this)

    ShimLoader.getShimVersion match {
      case _: DatabricksShimVersion if expr.subject.isInstanceOf[InputFileName] =>
        willNotWorkOnGpu("avoiding Databricks Delta problem with regexp extract")
      case _ =>
    }

    var numGroups = 0
    val groupIdx = expr.idx match {
      case Literal(value, DataTypes.IntegerType) =>
        Some(value.asInstanceOf[Int])
      case _ =>
        willNotWorkOnGpu("GPU only supports literal index")
        None
    }

    expr.regexp match {
      case Literal(str: UTF8String, DataTypes.StringType) if str != null =>
        try {
          val javaRegexpPattern = str.toString
          // verify that we support this regex and can transpile it to cuDF format
          val (transpiledAST, _) =
            new CudfRegexTranspiler(RegexFindMode).getTranspiledAST(
              javaRegexpPattern, groupIdx, None)
          GpuRegExpUtils.validateRegExpComplexity(this, transpiledAST)
          pattern = Some(transpiledAST.toRegexString)
          numGroups = GpuRegExpUtils.countGroups(javaRegexpPattern)
        } catch {
          case e: RegexUnsupportedException =>
            willNotWorkOnGpu(e.getMessage)
        }
      case _ =>
        willNotWorkOnGpu(s"only non-null literal strings are supported on GPU")
    }

    groupIdx.foreach { idx =>
      if (idx < 0) {
        willNotWorkOnGpu("the specified group index cannot be less than zero")
      }
      if (idx > numGroups) {
        willNotWorkOnGpu(
          s"regex group count is $numGroups, but the specified group index is $idx")
      }
    }
  }

  override def convertToGpu(
      str: Expression,
      regexp: Expression,
      idx: Expression): GpuExpression = {
    val cudfPattern = pattern.getOrElse(
      throw new IllegalStateException("Expression has not been tagged with cuDF regex pattern"))
    GpuRegExpExtract(str, regexp, idx)(cudfPattern)
  }
}

case class GpuRegExpExtract(
    subject: Expression,
    regexp: Expression,
    idx: Expression)(cudfRegexPattern: String)
  extends GpuRegExpTernaryBase with ImplicitCastInputTypes with NullIntolerant {

  override def otherCopyArgs: Seq[AnyRef] = cudfRegexPattern :: Nil
  override def inputTypes: Seq[AbstractDataType] = Seq(StringType, StringType, IntegerType)
  override def first: Expression = subject
  override def second: Expression = regexp
  override def third: Expression = idx

  override def prettyName: String = "regexp_extract"

  override def doColumnar(
      str: GpuColumnVector,
      regexp: GpuScalar,
      idx: GpuScalar): ColumnVector = {

    // When group index is 0, it means extract the entire pattern including those parts which
    // don't belong to any group. For instance,
    // regexp_extract('123abcEfg', '([0-9]+)[a-z]+([A-Z])', 0) => 123abcE
    // regexp_extract('123abcEfg', '([0-9]+)[a-z]+([A-Z])', 1) => 123
    // regexp_extract('123abcEfg', '([0-9]+)[a-z]+([A-Z])', 2) => E
    //
    // To support the full match (group index 0), we wrap a pair of parentheses on the original
    // cudfRegexPattern.
    val (extractPattern, groupIndex) = idx.getValue match {
      case i: Int if i == 0 =>
        ("(" + cudfRegexPattern + ")", 0)
      case _ =>
        // Since we have transpiled all but one of the capture groups to non-capturing, the index
        // here moves to 0 to single out the one capture group left
        (cudfRegexPattern, 0)
    }

    // There are some differences in behavior between cuDF and Java so we have
    // to handle those cases here.
    //
    // Given the pattern `^([a-z]*)([0-9]*)([a-z]*)$` the following table
    // shows the value that would be extracted for group index 2 given a range
    // of inputs. The behavior is mostly consistent except for the case where
    // the input is non-null and does not match the pattern.
    //
    // | Input  | Java  | cuDF  |
    // |--------|-------|-------|
    // | ''     | ''    | ''    |
    // | NULL   | NULL  | NULL  |
    // | 'a1a'  | '1'   | '1'   |
    // | '1a1'  | ''    | NULL  |

    withResource(str.getBase.extractRe(new RegexProgram(extractPattern))) { extract =>
      withResource(GpuScalar.from("", DataTypes.StringType)) { emptyString =>
        val outputNullAndInputNotNull =
          withResource(extract.getColumn(groupIndex).isNull) { outputNull =>
            withResource(str.getBase.isNotNull) { inputNotNull =>
              outputNull.and(inputNotNull)
            }
          }
        withResource(outputNullAndInputNotNull) {
          _.ifElse(emptyString, extract.getColumn(groupIndex))
        }
      }
    }
  }
}

class GpuRegExpExtractAllMeta(
    expr: RegExpExtractAll,
    conf: RapidsConf,
    parent: Option[RapidsMeta[_, _, _]],
    rule: DataFromReplacementRule)
  extends TernaryExprMeta[RegExpExtractAll](expr, conf, parent, rule) {

  private var pattern: Option[String] = None

  override def tagExprForGpu(): Unit = {
    GpuRegExpUtils.tagForRegExpEnabled(this)

    var numGroups = 0
    val groupIdx = expr.idx match {
      case Literal(value, DataTypes.IntegerType) =>
        Some(value.asInstanceOf[Int])
      case _ =>
        willNotWorkOnGpu("GPU only supports literal index")
        None
    }

    expr.regexp match {
      case Literal(str: UTF8String, DataTypes.StringType) if str != null =>
        try {
          val javaRegexpPattern = str.toString
          // verify that we support this regex and can transpile it to cuDF format
          val (transpiledAST, _) =
            new CudfRegexTranspiler(RegexFindMode).getTranspiledAST(
              javaRegexpPattern, groupIdx, None)
          GpuRegExpUtils.validateRegExpComplexity(this, transpiledAST)
          pattern = Some(transpiledAST.toRegexString)
          numGroups = GpuRegExpUtils.countGroups(javaRegexpPattern)
        } catch {
          case e: RegexUnsupportedException =>
            willNotWorkOnGpu(e.getMessage)
        }
      case _ =>
        willNotWorkOnGpu(s"only non-null literal strings are supported on GPU")
    }

    groupIdx.foreach { idx =>
      if (idx < 0) {
        willNotWorkOnGpu("the specified group index cannot be less than zero")
      }
      if (idx > numGroups) {
        willNotWorkOnGpu(
          s"regex group count is $numGroups, but the specified group index is $idx")
      }
    }
  }

  override def convertToGpu(
      str: Expression,
      regexp: Expression,
      idx: Expression): GpuExpression = {
    val cudfPattern = pattern.getOrElse(
      throw new IllegalStateException("Expression has not been tagged with cuDF regex pattern"))
    GpuRegExpExtractAll(str, regexp, idx)(cudfPattern)
  }
}

case class GpuRegExpExtractAll(
    str: Expression,
    regexp: Expression,
    idx: Expression)(cudfRegexPattern: String)
  extends GpuRegExpTernaryBase with ImplicitCastInputTypes with NullIntolerant {

  override def otherCopyArgs: Seq[AnyRef] = cudfRegexPattern :: Nil
  override def dataType: DataType = ArrayType(StringType, containsNull = true)
  override def inputTypes: Seq[AbstractDataType] = Seq(StringType, StringType, IntegerType)
  override def first: Expression = str
  override def second: Expression = regexp
  override def third: Expression = idx

  override def prettyName: String = "regexp_extract_all"

  override def doColumnar(
      str: GpuColumnVector,
      regexp: GpuScalar,
      idx: GpuScalar): ColumnVector = {
    idx.getValue.asInstanceOf[Int] match {
      case 0 =>
        val prog = new RegexProgram(cudfRegexPattern, CaptureGroups.NON_CAPTURE)
        str.getBase.extractAllRecord(prog, 0)
      case _ =>
        // Extract matches corresponding to idx. cuDF's extract_all_record does not support
        // group idx, so we must manually extract the relevant matches. Example:
        // Given the pattern (\d+)-(\d+) and idx=1
        //
        // |      Input      |      Java       |               cuDF             |
        // |-----------------|-----------------|--------------------------------|
        // | '1-2, 3-4, 5-6' | ['1', '3', '5'] | ['1', '2', '3', '4', '5', '6'] |
        //
        // Since idx=1 and the pattern has 2 capture groups, we take the 1st element and every
        // 2nd element afterwards from the cuDF list

        val rowCount = str.getRowCount
        val prog = new RegexProgram(cudfRegexPattern)

        val extractedWithNulls = withResource(
          // Now the index is always 1 because we have transpiled all the capture groups to the
          // single group that we care about, so we just have to handle the idx = 1 case here
          str.getBase.extractAllRecord(prog, 1)) { allExtracted =>
            withResource(allExtracted.countElements) { listSizes =>
              withResource(listSizes.max) { maxSize =>
                val maxSizeInt = maxSize.getInt
                val stringCols = Range(0, maxSizeInt, 1).safeMap {
                  i =>
                    withResource(Scalar.fromInt(i)) { scalarIndex =>
                      withResource(ColumnVector.fromScalar(scalarIndex, rowCount.toInt)) {
                        index => allExtracted.extractListElement(index)
                      }
                    }
                }
                withResource(stringCols) { _ =>
                  ColumnVector.makeList(rowCount, DType.STRING, stringCols: _*)
                }
              }
            }
          }
        // Filter out null values in the lists
        val extractedStrings = withResource(extractedWithNulls) { _ =>
          val booleanMask = withResource(extractedWithNulls.getListOffsetsView) { offsetsCol =>
            withResource(extractedWithNulls.getChildColumnView(0)) { stringCol =>
              withResource(stringCol.isNotNull) { isNotNull =>
                isNotNull.makeListFromOffsets(rowCount, offsetsCol)
              }
            }
          }
          withResource(booleanMask) {
            extractedWithNulls.applyBooleanMask
          }
        }

        // If input is null, output should also be null
        withResource(extractedStrings) { s =>
          withResource(GpuScalar.from(null, DataTypes.createArrayType(DataTypes.StringType))) {
            nullStringList =>
              withResource(str.getBase.isNull) { isInputNull =>
                isInputNull.ifElse(nullStringList, s)
              }
          }
        }
    }
  }
}

class SubstringIndexMeta(
    expr: SubstringIndex,
    override val conf: RapidsConf,
    override val parent: Option[RapidsMeta[_, _, _]],
    rule: DataFromReplacementRule)
    extends TernaryExprMeta[SubstringIndex](expr, conf, parent, rule) {
  private var regexp: String = _

  override def tagExprForGpu(): Unit = {
    val delim = GpuOverrides.extractStringLit(expr.delimExpr).getOrElse("")
    if (delim == null || delim.length != 1) {
      willNotWorkOnGpu("only a single character deliminator is supported")
    }

    val count = GpuOverrides.extractLit(expr.countExpr)
    if (canThisBeReplaced) {
      val c = count.get.value.asInstanceOf[Integer]
      this.regexp = GpuSubstringIndex.makeExtractRe(delim, c)
    }
  }

  override def convertToGpu(
      column: Expression,
      delim: Expression,
      count: Expression): GpuExpression = GpuSubstringIndex(column, this.regexp, delim, count)
}

object GpuSubstringIndex {
  def makeExtractRe(delim: String, count: Integer): String = {
    if (delim.length != 1) {
      throw new IllegalStateException("NOT SUPPORTED")
    }
    val quotedDelim = CudfRegexp.cudfQuote(delim.charAt(0))
    val notDelim = CudfRegexp.notCharSet(delim.charAt(0))
    // substring_index has a deliminator and a count.  If the count is positive then
    // you get back a substring from 0 until the Nth deliminator is found
    // If the count is negative it goes in reverse
    if (count == 0) {
      // Count is zero so return a null regexp as a special case
      null
    } else if (count == 1) {
      // If the count is 1 we want to match everything from the beginning of the string until we
      // find the first occurrence of the deliminator or the end of the string
      "\\A(" + notDelim + "*)"
    } else if (count > 0) {
      // If the count is > 1 we first match 0 up to count - 1 occurrences of the patten
      // `not the deliminator 0 or more times followed by the deliminator`
      // After that we go back to matching everything until we find the deliminator or the end of
      // the string
      "\\A((?:" + notDelim + "*" + quotedDelim + "){0," + (count - 1) + "}" + notDelim + "*)"
    } else if (count == -1) {
      // A -1 looks like 1 but we start looking at the end of the string
      "(" + notDelim + "*)\\Z"
    } else { //count < 0
      // All others look like a positive count, but again we are matching starting at the end of
      // the string instead of the beginning
      "((?:" + notDelim + "*" + quotedDelim + "){0," + ((-count) - 1) + "}" + notDelim + "*)\\Z"
    }
  }
}

case class GpuSubstringIndex(strExpr: Expression,
    regexp: String,
    ignoredDelimExpr: Expression,
    ignoredCountExpr: Expression)
  extends GpuTernaryExpressionArgsAnyScalarScalar with ImplicitCastInputTypes {

  override def dataType: DataType = StringType
  override def inputTypes: Seq[DataType] = Seq(StringType, StringType, IntegerType)

  override def first: Expression = strExpr
  override def second: Expression = ignoredDelimExpr
  override def third: Expression = ignoredCountExpr

  override def prettyName: String = "substring_index"

  // This is a bit hacked up at the moment. We are going to use a regular expression to extract
  // a single value. It only works if the delim is a single character. A full version of
  // substring_index for the GPU has been requested at https://github.com/rapidsai/cudf/issues/5158
  // spark-rapids plugin issue https://github.com/NVIDIA/spark-rapids/issues/8750
  override def doColumnar(str: GpuColumnVector, delim: GpuScalar,
      count: GpuScalar): ColumnVector = {
    if (regexp == null) {
      withResource(str.getBase.isNull) { isNull =>
        withResource(Scalar.fromString("")) { emptyString =>
          isNull.ifElse(str.getBase, emptyString)
        }
      }
    } else {
      withResource(str.getBase.extractRe(new RegexProgram(regexp))) { table: Table =>
        table.getColumn(0).incRefCount()
      }
    }
  }

  override def doColumnar(numRows: Int, val0: GpuScalar, val1: GpuScalar,
      val2: GpuScalar): ColumnVector = {
    withResource(GpuColumnVector.from(val0, numRows, strExpr.dataType)) { val0Col =>
      doColumnar(val0Col, val1, val2)
    }
  }
}

trait BasePad
    extends GpuTernaryExpressionArgsAnyScalarScalar
        with ImplicitCastInputTypes
        with NullIntolerant {
  val str: Expression
  val len: Expression
  val pad: Expression
  val direction: PadSide

  override def first: Expression = str
  override def second: Expression = len
  override def third: Expression = pad

  override def dataType: DataType = StringType
  override def inputTypes: Seq[DataType] = Seq(StringType, IntegerType, StringType)

  override def doColumnar(str: GpuColumnVector, len: GpuScalar, pad: GpuScalar): ColumnVector = {
    if (len.isValid && pad.isValid) {
      val l = math.max(0, len.getValue.asInstanceOf[Int])
      val padStr = if (pad.isValid) {
        pad.getValue.asInstanceOf[UTF8String].toString
      } else {
        null
      }
      withResource(str.getBase.pad(l, direction, padStr)) { padded =>
        padded.substring(0, l)
      }
    } else {
      GpuColumnVector.columnVectorFromNull(str.getRowCount.toInt, StringType)
    }
  }

  override def doColumnar(numRows: Int, val0: GpuScalar, val1: GpuScalar,
      val2: GpuScalar): ColumnVector = {
    withResource(GpuColumnVector.from(val0, numRows, str.dataType)) { val0Col =>
      doColumnar(val0Col, val1, val2)
    }
  }
}

case class GpuStringLPad(str: Expression, len: Expression, pad: Expression)
  extends BasePad {
  val direction = PadSide.LEFT
  override def prettyName: String = "lpad"

  def this(str: Expression, len: Expression) = {
    this(str, len, GpuLiteral(" ", StringType))
  }
}

case class GpuStringRPad(str: Expression, len: Expression, pad: Expression)
  extends BasePad {
  val direction = PadSide.RIGHT
  override def prettyName: String = "rpad"

  def this(str: Expression, len: Expression) = {
    this(str, len, GpuLiteral(" ", StringType))
  }
}

abstract class StringSplitRegExpMeta[INPUT <: TernaryExpression](expr: INPUT,
    conf: RapidsConf,
    parent: Option[RapidsMeta[_, _, _]],
    rule: DataFromReplacementRule)
  extends TernaryExprMeta[INPUT](expr, conf, parent, rule) {
  import GpuOverrides._

  /**
   * Return the cudf transpiled regex pattern, and a boolean flag indicating whether the input
   * delimiter is really a regex patter or just a literal string.
   */
  def checkRegExp(delimExpr: Expression): Option[(String, Boolean)] = {
    var pattern: String = ""
    var isRegExp: Boolean = false

    val delim = extractLit(delimExpr)
    if (delim.isEmpty) {
      willNotWorkOnGpu("Only literal delimiter patterns are supported")
    } else {
      val utf8Str = delim.get.value.asInstanceOf[UTF8String]
      if (utf8Str == null) {
        willNotWorkOnGpu("Delimiter pattern is null")
      } else {
        if (utf8Str.numChars() == 0) {
          willNotWorkOnGpu("An empty delimiter pattern is not supported")
        }
        val transpiler = new CudfRegexTranspiler(RegexSplitMode)
        transpiler.transpileToSplittableString(utf8Str.toString) match {
          case Some(simplified) =>
            pattern = simplified
          case None =>
            try {
              val (transpiledAST, _) = transpiler.getTranspiledAST(utf8Str.toString, None, None)
              GpuRegExpUtils.validateRegExpComplexity(this, transpiledAST)
              pattern = transpiledAST.toRegexString
              isRegExp = true
            } catch {
              case e: RegexUnsupportedException =>
                willNotWorkOnGpu(e.getMessage)
            }
        }
      }
    }

    Some((pattern, isRegExp))
  }

  def throwUncheckedDelimiterException() =
    throw new IllegalStateException("Delimiter expression has not been checked for regex pattern")
}

class GpuStringSplitMeta(
    expr: StringSplit,
    conf: RapidsConf,
    parent: Option[RapidsMeta[_, _, _]],
    rule: DataFromReplacementRule)
    extends StringSplitRegExpMeta[StringSplit](expr, conf, parent, rule) {
  import GpuOverrides._

  private var pattern = ""
  private var isRegExp = false

  override def tagExprForGpu(): Unit = {
    checkRegExp(expr.regex) match {
      case Some((p, isRe)) =>
        pattern = p
        isRegExp = isRe
      case _ => throwUncheckedDelimiterException()
    }

    // if this is a valid regular expression, then we should check the configuration
    // whether to run this on the GPU
    if (isRegExp) {
      GpuRegExpUtils.tagForRegExpEnabled(this)
    }

    extractLit(expr.limit) match {
      case Some(Literal(_: Int, _)) =>
      case _ =>
        willNotWorkOnGpu("only literal limit is supported")
    }
  }

  override def convertToGpu(
      str: Expression,
      regexp: Expression,
      limit: Expression): GpuExpression = {
    GpuStringSplit(str, regexp, limit, pattern, isRegExp)
  }
}

case class GpuStringSplit(str: Expression, regex: Expression, limit: Expression,
    pattern: String, isRegExp: Boolean)
  extends GpuTernaryExpression with ImplicitCastInputTypes {

  override def dataType: DataType = ArrayType(StringType, containsNull = false)
  override def inputTypes: Seq[DataType] = Seq(StringType, StringType, IntegerType)
  override def first: Expression = str
  override def second: Expression = regex
  override def third: Expression = limit

  override def prettyName: String = "split"

  override def doColumnar(str: GpuColumnVector, regex: GpuScalar,
      limit: GpuScalar): ColumnVector = {
    limit.getValue.asInstanceOf[Int] match {
      case 0 =>
        // Same as splitting as many times as possible
        if (isRegExp) {
          str.getBase.stringSplitRecord(new RegexProgram(pattern, CaptureGroups.NON_CAPTURE), -1)
        } else {
          str.getBase.stringSplitRecord(pattern, -1)
        }
      case 1 =>
        // Short circuit GPU and just return a list containing the original input string
        withResource(str.getBase.isNull) { isNull =>
          withResource(GpuScalar.from(null, DataTypes.createArrayType(DataTypes.StringType))) {
            nullStringList =>
              withResource(ColumnVector.makeList(str.getBase)) { list =>
                  isNull.ifElse(nullStringList, list)
              }
          }
        }
      case n =>
        if (isRegExp) {
          str.getBase.stringSplitRecord(new RegexProgram(pattern, CaptureGroups.NON_CAPTURE), n)
        } else {
          str.getBase.stringSplitRecord(pattern, n)
        }
    }
  }

  override def doColumnar(numRows: Int, val0: GpuScalar, val1: GpuScalar,
      val2: GpuScalar): ColumnVector = {
    withResource(GpuColumnVector.from(val0, numRows, str.dataType)) { val0Col =>
      doColumnar(val0Col, val1, val2)
    }
  }

  override def doColumnar(
      str: GpuColumnVector,
      regex: GpuColumnVector,
      limit: GpuColumnVector): ColumnVector =
    throw new IllegalStateException("This is not supported yet")

  override def doColumnar(
      str: GpuScalar,
      regex: GpuColumnVector,
      limit: GpuColumnVector): ColumnVector =
    throw new IllegalStateException("This is not supported yet")

  override def doColumnar(
      str: GpuScalar,
      regex: GpuScalar,
      limit: GpuColumnVector): ColumnVector =
    throw new IllegalStateException("This is not supported yet")

  override def doColumnar(
      str: GpuScalar,
      regex: GpuColumnVector,
      limit: GpuScalar): ColumnVector =
    throw new IllegalStateException("This is not supported yet")

  override def doColumnar(
      str: GpuColumnVector,
      regex: GpuScalar,
      limit: GpuColumnVector): ColumnVector =
    throw new IllegalStateException("This is not supported yet")

  override def doColumnar(
      str: GpuColumnVector,
      regex: GpuColumnVector,
      limit: GpuScalar): ColumnVector =
    throw new IllegalStateException("This is not supported yet")
}

class GpuStringToMapMeta(expr: StringToMap,
                         conf: RapidsConf,
                         parent: Option[RapidsMeta[_, _, _]],
                         rule: DataFromReplacementRule)
  extends StringSplitRegExpMeta[StringToMap](expr, conf, parent, rule) {

  private def checkFoldable(children: Seq[Expression]): Unit = {
    if (children.forall(_.foldable)) {
      willNotWorkOnGpu("result can be compile-time evaluated")
    }
  }

  private var pairDelimInfo: Option[(String, Boolean)] = None
  private var keyValueDelimInfo: Option[(String, Boolean)] = None

  override def tagExprForGpu(): Unit = {
    checkFoldable(expr.children)
    pairDelimInfo = checkRegExp(expr.pairDelim)
    keyValueDelimInfo = checkRegExp(expr.keyValueDelim)
  }

  override def convertToGpu(strExpr: Expression,
                            pairDelimExpr: Expression,
                            keyValueDelimExpr: Expression): GpuExpression = {
    val pairDelim: (String, Boolean) = pairDelimInfo.getOrElse(throwUncheckedDelimiterException())
    val keyValueDelim: (String, Boolean) = keyValueDelimInfo.getOrElse(
      throwUncheckedDelimiterException())

    GpuStringToMap(strExpr, pairDelimExpr, keyValueDelimExpr, pairDelim._1, pairDelim._2,
      keyValueDelim._1, keyValueDelim._2)
  }
}

case class GpuStringToMap(strExpr: Expression,
                          pairDelimExpr: Expression,
                          keyValueDelimExpr: Expression,
                          pairDelim: String, isPairDelimRegExp: Boolean,
                          keyValueDelim: String, isKeyValueDelimRegExp: Boolean)
  extends GpuExpression with ShimExpression with ExpectsInputTypes {
  override def dataType: MapType = MapType(StringType, StringType)
  override def inputTypes: Seq[AbstractDataType] = Seq(StringType, StringType, StringType)
  override def prettyName: String = "str_to_map"
  override def children: Seq[Expression] = Seq(strExpr, pairDelimExpr, keyValueDelimExpr)
  override def nullable: Boolean = children.head.nullable
  override def foldable: Boolean = children.forall(_.foldable)

  override def columnarEval(batch: ColumnarBatch): GpuColumnVector = {
    withResourceIfAllowed(strExpr.columnarEvalAny(batch)) {
      case strsCol: GpuColumnVector => toMap(strsCol)
      case str: GpuScalar =>
        withResource(GpuColumnVector.from(str, batch.numRows, str.dataType)) {
          strsCol => toMap(strsCol)
        }
      case v =>
        throw new UnsupportedOperationException(s"Unsupported data '($v: ${v.getClass} " +
          "for GpuStringToMap.")
    }
  }

  private def toMap(str: GpuColumnVector): GpuColumnVector = {
    // Firstly, split the input strings into lists of strings.
    val listsOfStrings = if (isPairDelimRegExp) {
      str.getBase.stringSplitRecord(new RegexProgram(pairDelim, CaptureGroups.NON_CAPTURE))
    } else {
      str.getBase.stringSplitRecord(pairDelim)
    }
    withResource(listsOfStrings) { listsOfStrings =>
      // Extract strings column from the output lists column.
      withResource(listsOfStrings.getChildColumnView(0)) { stringsCol =>
        // Split the key-value strings into pairs of strings of key-value (using limit = 2).
        val keysValuesTable = if (isKeyValueDelimRegExp) {
          stringsCol.stringSplit(new RegexProgram(keyValueDelim, CaptureGroups.NON_CAPTURE), 2)
        } else {
          stringsCol.stringSplit(keyValueDelim, 2)
        }
        withResource(keysValuesTable) { keysValuesTable =>

          def toMapFromValues(values: ColumnVector): GpuColumnVector = {
            // This code is safe, because the `keysValuesTable` always has at least one column
            // (guarantee by `cudf::strings::split` implementation).
            val keys = keysValuesTable.getColumn(0)

            // Zip the key-value pairs into structs.
            withResource(ColumnView.makeStructView(keys, values)) { structsCol =>
              // Make a lists column from the new structs column, which will have the same shape
              // as the previous lists of strings column.
              withResource(GpuListUtils.replaceListDataColumnAsView(listsOfStrings, structsCol)) {
                listsOfStructs =>
                  GpuCreateMap.createMapFromKeysValuesAsStructs(dataType, listsOfStructs)
              }
            }
          }

          // If the output from stringSplit has only one column (the map keys), we set all the
          // output values to nulls.
          if (keysValuesTable.getNumberOfColumns < 2) {
            withResource(GpuColumnVector.columnVectorFromNull(
              keysValuesTable.getRowCount.asInstanceOf[Int], StringType)) {
              allNulls => toMapFromValues(allNulls)
            }
          } else {
            toMapFromValues(keysValuesTable.getColumn(1))
          }
        }
      }
    }
  }
}

object GpuStringInstr {
  def optimizeContains(cmp: GpuExpression): GpuExpression = {
    cmp match {
      case GpuGreaterThan(GpuStringInstr(str, substr: GpuLiteral), GpuLiteral(0, _)) =>
        // instr(A, B) > 0 becomes contains(A, B)
        GpuContains(str, substr)
      case GpuGreaterThanOrEqual(GpuStringInstr(str, substr: GpuLiteral), GpuLiteral(1, _)) =>
        // instr(A, B) >= 1 becomes contains(A, B)
        GpuContains(str, substr)
      case GpuLessThan(GpuLiteral(0, _), GpuStringInstr(str, substr: GpuLiteral)) =>
        // 0 < instr(A, B) becomes contains(A, B)
        GpuContains(str, substr)
      case GpuLessThanOrEqual(GpuLiteral(1, _), GpuStringInstr(str, substr: GpuLiteral)) =>
        // 1 <= instr(A, B) becomes contains(A, B)
        GpuContains(str, substr)
      case _ =>
        cmp
    }
  }
}

case class GpuStringInstr(str: Expression, substr: Expression)
  extends GpuBinaryExpressionArgsAnyScalar
      with ImplicitCastInputTypes
      with NullIntolerant  {
  // Locate the position of the first occurrence of substr column in the given string.
  // returns null if one of the arguments is null
  // returns zero if not found
  // return values are 1 based.
  override def dataType: DataType = IntegerType
  override def inputTypes: Seq[AbstractDataType] = Seq(StringType, StringType)
  override def left: Expression = str
  override def right: Expression = substr

  override def doColumnar(lhs: GpuColumnVector, rhs: GpuScalar): ColumnVector = {
    withResource(lhs.getBase.stringLocate(rhs.getBase)) { strLocateRes =>
      withResource(Scalar.fromInt(1)) { sv1 =>
        strLocateRes.add(sv1)
      }
    }
  }

  override def doColumnar(numRows: Int, lhs: GpuScalar, rhs: GpuScalar): ColumnVector = {
    withResource(GpuColumnVector.from(lhs, numRows, str.dataType)) { expandedLhs =>
      doColumnar(expandedLhs, rhs)
    }
  }
}

class GpuConvMeta(
  expr: Conv,
  conf: RapidsConf,
  parent: Option[RapidsMeta[_,_,_]],
  rule: DataFromReplacementRule) extends TernaryExprMeta(expr, conf, parent, rule) {

  override def tagExprForGpu(): Unit = {
    val fromBaseLit = GpuOverrides.extractLit(expr.fromBaseExpr)
    val toBaseLit = GpuOverrides.extractLit(expr.toBaseExpr)
    (fromBaseLit, toBaseLit) match {
      case (Some(Literal(fromBaseVal, IntegerType)), Some(Literal(toBaseVal, IntegerType)))
        if Set(fromBaseVal, toBaseVal).subsetOf(Set(10, 16)) => ()
      case _ =>
        willNotWorkOnGpu(because = "only literal 10 or 16 for from_base and to_base are supported")
    }
  }

  override def convertToGpu(
    numStr: Expression,
    fromBase: Expression,
    toBase: Expression): GpuExpression = GpuConv(numStr, fromBase, toBase)
}


case class GpuConv(num: Expression, fromBase: Expression, toBase: Expression)
  extends GpuTernaryExpression {

  override def doColumnar(
    v1: GpuColumnVector,
    v2: GpuColumnVector,
    v3: GpuColumnVector): ColumnVector = {
    throw new UnsupportedOperationException()
  }

  override def doColumnar(v1: GpuScalar, v2: GpuColumnVector, v3: GpuColumnVector): ColumnVector = {
    throw new UnsupportedOperationException()
  }

  override def doColumnar(v1: GpuScalar, v2: GpuScalar, v3: GpuColumnVector): ColumnVector = {
    throw new UnsupportedOperationException()
  }

  override def doColumnar(v1: GpuScalar, v2: GpuColumnVector, v3: GpuScalar): ColumnVector = {
    throw new UnsupportedOperationException()
  }

  override def doColumnar(v1: GpuColumnVector, v2: GpuScalar, v3: GpuColumnVector): ColumnVector = {
    throw new UnsupportedOperationException()
  }

  override def doColumnar(v1: GpuColumnVector, v2: GpuColumnVector, v3: GpuScalar): ColumnVector = {
    throw new UnsupportedOperationException()
  }

  override def doColumnar(
    numRows: Int,
    strScalar: GpuScalar,
    fromBase: GpuScalar,
    toBase: GpuScalar
  ): ColumnVector = {
    withResource(GpuColumnVector.from(strScalar, numRows, strScalar.dataType)) { strCV =>
      doColumnar(strCV, fromBase, toBase)
    }
  }

  override def doColumnar(
    str: GpuColumnVector,
    fromBase: GpuScalar,
    toBase: GpuScalar
  ): ColumnVector = {
    (fromBase.getValue, toBase.getValue) match {
      case (fromRadix: Int, toRadix: Int) =>
        withResource(
          CastStrings.toIntegersWithBase(str.getBase, fromRadix, false, DType.UINT64)
        ) { intCV =>
          CastStrings.fromIntegersWithBase(intCV, toRadix)
        }
      case _ => throw new UnsupportedOperationException()
    }
  }

  override def first: Expression = num

  override def second: Expression = fromBase

  override def third: Expression = toBase

  override def dataType: DataType = StringType
}

case class GpuFormatNumber(x: Expression, d: Expression)
    extends GpuBinaryExpression with ExpectsInputTypes with NullIntolerant {
  
  override def left: Expression = x
  override def right: Expression = d
  override def dataType: DataType = StringType
  override def nullable: Boolean = true
  override def inputTypes: Seq[AbstractDataType] = Seq(NumericType, IntegerType)

  private def removeNegSign(cv: ColumnVector): ColumnVector = {
    withResource(Scalar.fromString("-")) { negativeSign =>
      cv.lstrip(negativeSign)
    }
  }

  private def getPartsFromDecimal(cv: ColumnVector, d: Int, scale: Int): 
      (ColumnVector, ColumnVector) = {
    // prevent d too large to fit in decimalType
    val roundingScale = scale.min(d)
    // append zeros to the end of decPart, zerosNum = d - scale
    // if d <= scale, no need to append zeros, if scale < 0, append d zeros
    val appendZeroNum = (d - scale).max(0).min(d)
    val (intPart, decTemp) = if (roundingScale <= 0) {
      withResource(ArrayBuffer.empty[ColumnVector]) { resourceArray =>
        val intPart = withResource(cv.round(roundingScale, RoundMode.HALF_EVEN)) { rounded =>
          rounded.castTo(DType.STRING)
        }
        resourceArray += intPart
        // if intString starts with 0, it must be "00000...", replace it with "0"
        val (isZero, zeroCv) = withResource(Scalar.fromString("0")) { zero =>
          withResource(intPart.startsWith(zero)) { isZero =>
              (isZero.incRefCount(), ColumnVector.fromScalar(zero, cv.getRowCount.toInt))
          }
        }
        val intPartZeroHandled = withResource(isZero) { isZero =>
          withResource(zeroCv) { zeroCv =>
            isZero.ifElse(zeroCv, intPart)
          }
        }
        resourceArray += intPartZeroHandled
        // a temp decPart is empty before appending zeros
        val decPart = withResource(Scalar.fromString("")) { emptyString =>
          ColumnVector.fromScalar(emptyString, cv.getRowCount.toInt)
        }
        resourceArray += decPart
        (intPartZeroHandled.incRefCount(), decPart.incRefCount())
      }
    } else {
      withResource(cv.round(roundingScale, RoundMode.HALF_EVEN)) { rounded =>
        withResource(rounded.castTo(DType.STRING)) { roundedStr =>
          withResource(roundedStr.stringSplit(".", 2)) { intAndDec =>
            (intAndDec.getColumn(0).incRefCount(), intAndDec.getColumn(1).incRefCount())
          }
        }
      }
    }
    closeOnExcept(ArrayBuffer.empty[ColumnVector]) { resourceArray =>
      // remove negative sign from intPart, sign will be handled later
      val intPartPos = closeOnExcept(decTemp) { _ =>
        withResource(intPart) { _ =>
          removeNegSign(intPart)
        }
      }
      resourceArray += intPartPos
      // append zeros
      val appendZeros = "0" * appendZeroNum
      val appendZerosCv = closeOnExcept(decTemp) { _ =>
        withResource(Scalar.fromString(appendZeros)) { zeroString =>
          ColumnVector.fromScalar(zeroString, cv.getRowCount.toInt)
        }
      }
      val decPart = withResource(decTemp) { _ =>
        withResource(appendZerosCv) { _ =>
          ColumnVector.stringConcatenate(Array(decTemp, appendZerosCv))
        }
      }
      (intPartPos, decPart)
    }
  }

  private def getParts(cv: ColumnVector, d: Int): (ColumnVector, ColumnVector) = {
    // get int part and dec part from a column vector, int part will be set to positive
    x.dataType match {
      case DecimalType.Fixed(_, scale) => {
        getPartsFromDecimal(cv, d, scale)
      }
      case IntegerType | LongType | ShortType | ByteType => {
        val intPartPos = withResource(cv.castTo(DType.STRING)) { intPart =>
          removeNegSign(intPart)
        }
        // dec part is all zeros
        val dzeros = "0" * d
        val decPart = closeOnExcept(intPartPos) { _ =>
          withResource(Scalar.fromString(dzeros)) { zeroString =>
            ColumnVector.fromScalar(zeroString, cv.getRowCount.toInt)
          }
        }
        (intPartPos, decPart)
      }
      case _ => {
        throw new UnsupportedOperationException(s"format_number doesn't support type ${x.dataType}")
      }
    }
  }

  private def negativeCheck(cv: ColumnVector): ColumnVector = {
    withResource(cv.castTo(DType.STRING)) { cvStr =>
      withResource(Scalar.fromString("-")) { negativeSign =>
        cvStr.startsWith(negativeSign)
      }
    }
  }

  private def removeExtraCommas(str: ColumnVector): ColumnVector = {
    withResource(Scalar.fromString(",")) { comma =>
      str.rstrip(comma)
    }
  }

  private def addCommas(str: ColumnVector): ColumnVector = {
    val maxstrlen = withResource(str.getCharLengths()) { strlen =>
      withResource(strlen.max()) { maxlen =>
        maxlen.isValid match {
          case true => maxlen.getInt
          case false => 0
        }
      }
    }
    val sepCol = withResource(Scalar.fromString(",")) { sep =>
      ColumnVector.fromScalar(sep, str.getRowCount.toInt)
    }
    val substrs = closeOnExcept(sepCol) { _ =>
      (0 until maxstrlen by 3).safeMap { i =>
        str.substring(i, i + 3).asInstanceOf[ColumnView]
      }.toArray
    }
    withResource(substrs) { _ =>
      withResource(sepCol) { _ =>
        withResource(ColumnVector.stringConcatenate(substrs, sepCol)) { res =>
          removeExtraCommas(res)
        }
      }
    }
  }

  private def formatNumberNonKernel(cv: ColumnVector, d: Int): ColumnVector = {
    val (integerPart, decimalPart) = getParts(cv, d)
    // reverse integer part for adding commas
    val resWithDecimalPart = withResource(decimalPart) { _ =>
      val reversedIntegerPart = withResource(integerPart) { intPart =>
        intPart.reverseStringsOrLists()
      }
      val reversedIntegerPartWithCommas = withResource(reversedIntegerPart) { _ =>
        addCommas(reversedIntegerPart)
      }
      // reverse result back
      val reverseBack = withResource(reversedIntegerPartWithCommas) { r =>
        r.reverseStringsOrLists()
      }
      d match {
        case 0 => {
          // d == 0, only return integer part
          reverseBack
        }
        case _ => {
          // d > 0, append decimal part to result
          withResource(reverseBack) { _ =>
            withResource(Scalar.fromString(".")) { point =>
              withResource(Scalar.fromString("")) { empty =>
                ColumnVector.stringConcatenate(point, empty, Array(reverseBack, decimalPart))
              }
            }
          }
        }
      }
    }
    // add negative sign back
    val negCv = withResource(Scalar.fromString("-")) { negativeSign =>
      ColumnVector.fromScalar(negativeSign, cv.getRowCount.toInt)
    }
    val formated = withResource(resWithDecimalPart) { _ =>
      val resWithNeg = withResource(negCv) { _ =>
        ColumnVector.stringConcatenate(Array(negCv, resWithDecimalPart))
      }
      withResource(negativeCheck(cv)) { isNegative =>
        withResource(resWithNeg) { _ =>
          isNegative.ifElse(resWithNeg, resWithDecimalPart)
        }
      }
    }
    // handle null case
    val anyNull = closeOnExcept(formated) { _ =>
      cv.getNullCount > 0
    }
    val formatedWithNull = anyNull match {
      case true => {
        withResource(formated) { _ =>
          withResource(cv.isNull) { isNull =>
            withResource(Scalar.fromNull(DType.STRING)) { nullScalar =>
              isNull.ifElse(nullScalar, formated)
            }
          }
        }
      }
      case false => formated
    }
    formatedWithNull
  }

  override def doColumnar(lhs: GpuColumnVector, rhs: GpuScalar): ColumnVector = {
    // get int d from rhs
    if (!rhs.isValid || rhs.getValue.asInstanceOf[Int] < 0) {
      return GpuColumnVector.columnVectorFromNull(lhs.getRowCount.toInt, StringType)
    }
    val d = rhs.getValue.asInstanceOf[Int]
    x.dataType match {
      case FloatType | DoubleType => {
        val nanSymbol = DecimalFormatSymbols.getInstance(Locale.US).getNaN
        // JDK 8's nan symbol is "�" ('\uFFFD'), which is also the jni kernel's nan symbol
        // In higher JDK version, nan symbol is "NaN", so we need to handle it here.
        if (nanSymbol == String.valueOf('\uFFFD')) {
          CastStrings.fromFloatWithFormat(lhs.getBase, d)
        } else {
          withResource(Scalar.fromString(nanSymbol)) { nan =>
            withResource(lhs.getBase.isNan) { isNan =>
              withResource(CastStrings.fromFloatWithFormat(lhs.getBase, d)) { res =>
                isNan.ifElse(nan, res)
              }
            }
          }
        }
      }
      case _ => {
        formatNumberNonKernel(lhs.getBase, d) 
      }
    }
  }

  override def doColumnar(lhs: GpuScalar, rhs: GpuColumnVector): ColumnVector = {
    throw new UnsupportedOperationException()
  }

  override def doColumnar(lhs: GpuColumnVector, rhs: GpuColumnVector): ColumnVector = {
    throw new UnsupportedOperationException()
  }

  override def doColumnar(numRows: Int, lhs: GpuScalar, rhs: GpuScalar): ColumnVector = {
    withResource(GpuColumnVector.from(lhs, numRows, dataType)) { col =>
      doColumnar(col, rhs)
    }
  }
}<|MERGE_RESOLUTION|>--- conflicted
+++ resolved
@@ -1070,114 +1070,6 @@
     conf: RapidsConf,
     parent: Option[RapidsMeta[_, _, _]],
     rule: DataFromReplacementRule) extends BinaryExprMeta[RLike](expr, conf, parent, rule) {
-<<<<<<< HEAD
-    import RegexprPart._
-    
-    private var originalPattern: String = ""
-    private var pattern: Option[String] = None
-
-    val specialChars = Seq('^', '$', '.', '|', '*', '?', '+', '[', ']', '{', '}', '\\' ,'(', ')')
-
-    def isSimplePattern(pat: String): Boolean = {
-      pat.size > 0 && pat.forall(c => !specialChars.contains(c))
-    }
-
-    def parseRegexToParts(pat: String): List[RegexprPart] = {
-      pat match {
-        case "" => 
-          List()
-        case s if s.startsWith("^") => 
-          Start :: parseRegexToParts(s.substring(1))
-        case s if s.endsWith("$") => 
-          parseRegexToParts(s.substring(0, s.length - 1)) :+ End
-        case s if s.startsWith(".*") => 
-          Wildcard :: parseRegexToParts(s.substring(2))
-        case s if s.endsWith(".*") => 
-          parseRegexToParts(s.substring(0, s.length - 2)) :+ Wildcard
-        case s if s.startsWith("(.*)") => 
-          Wildcard :: parseRegexToParts(s.substring(4))
-        case s if s.endsWith("(.*)") => 
-          parseRegexToParts(s.substring(0, s.length - 4)) :+ Wildcard
-        case s if s.startsWith("[\u4e00-\u9fa5]+") => 
-          parseRegexToParts(s.substring(0, s.length - 6)) :+ Chinese
-        case s if s.endsWith("([0-9]{5})") => 
-          parseRegexToParts(s.substring(0, s.length - 10)) :+ Digits(5, 5)
-        case s if s.endsWith("[0-9]{4,}") => 
-          parseRegexToParts(s.substring(0, s.length - 9)) :+ Digits(4, -1)
-        case s if s.startsWith("(") && s.endsWith(")") => 
-          parseRegexToParts(s.substring(1, s.length - 1))
-        case s if isSimplePattern(s) => 
-          Fixstring(s) :: List()
-        case s => 
-          Regexpr(s) :: List()
-      }
-    }
-
-    def optimizeSimplePattern(rhs: Expression, lhs: Expression, parts: List[RegexprPart]): 
-        GpuExpression = {
-      parts match {
-        case Wildcard :: rest => {
-          optimizeSimplePattern(rhs, lhs, rest)
-        }
-        case Start :: Wildcard :: List(End) => {
-          GpuEqualTo(lhs, rhs)
-        }
-        case Start :: Fixstring(s) :: rest 
-            if rest.forall(_ == Wildcard) || rest == List() => {
-          GpuStartsWith(lhs, GpuLiteral(s, StringType))
-        }
-        case Fixstring(s) :: List(End) => {
-          GpuEndsWith(lhs, GpuLiteral(s, StringType))
-        }
-        case Chinese :: rest 
-            if rest == List() || rest.forall(_ == Wildcard) => {
-          // println(s"!!!GpuStringDigits chinese")
-          GpuStringDigits(lhs, GpuLiteral("", StringType), 1, 19968, 40869)
-        } 
-        case Digits(from, _) :: rest 
-            if rest == List() || rest.forall(_ == Wildcard) => {
-          // println(s"!!!GpuStringDigits1")
-          GpuStringDigits(lhs, GpuLiteral("", StringType), from, 48, 57)
-        } 
-        case Fixstring(s) :: Digits(from, _) :: rest 
-            if rest == List() || rest.forall(_ == Wildcard) => {
-          // println(s"!!!GpuStringDigits2")
-          GpuStringDigits(lhs, GpuLiteral(s, StringType), from, 48, 57)
-        } 
-        case Fixstring(s) :: rest
-            if rest == List() || rest.forall(_ == Wildcard) => {
-          GpuContains(lhs, GpuLiteral(s, StringType))
-        } 
-        case _ => {
-          val patternStr = pattern.getOrElse(throw new IllegalStateException(
-            "Expression has not been tagged with cuDF regex pattern"))
-          GpuRLike(lhs, rhs, patternStr)
-        }
-      }
-    }
-
-    def optimizeSimplePatternLegancy(rhs: Expression, lhs: Expression, parts: List[RegexprPart]): 
-        GpuExpression = {
-      parts match {
-        case Wildcard :: rest => {
-          optimizeSimplePattern(rhs, lhs, rest)
-        }
-        case Start :: Wildcard :: List(End) => {
-          GpuEqualTo(lhs, rhs)
-        }
-        case Start :: Fixstring(s) :: rest 
-            if rest.forall(_ == Wildcard) || rest == List() => {
-          GpuStartsWith(lhs, GpuLiteral(s, StringType))
-        }
-        case Fixstring(s) :: List(End) => {
-          GpuEndsWith(lhs, GpuLiteral(s, StringType))
-        }
-        case Fixstring(s) :: rest
-            if rest == List() || rest.forall(_ == Wildcard) => {
-          GpuContains(lhs, GpuLiteral(s, StringType))
-        } 
-        case _ => {
-=======
 
     private var originalPattern: String = ""
     private var pattern: Option[String] = None
@@ -1189,15 +1081,11 @@
         case StartsWith(s) => GpuStartsWith(lhs, GpuLiteral(s, StringType))
         case Contains(s) => GpuContains(lhs, GpuLiteral(s, StringType))
         case NoOptimization => {
->>>>>>> 1d63a490
           val patternStr = pattern.getOrElse(throw new IllegalStateException(
             "Expression has not been tagged with cuDF regex pattern"))
           GpuRLike(lhs, rhs, patternStr)
         }
-<<<<<<< HEAD
-=======
         case _ => throw new IllegalStateException("Unexpected optimization type")
->>>>>>> 1d63a490
       }
     }
 
@@ -1222,28 +1110,11 @@
     }
 
     override def convertToGpu(lhs: Expression, rhs: Expression): GpuExpression = {
-<<<<<<< HEAD
-      if (conf.isRlikeRegexRewriteEnabled == "new") {
-        // println(s"!!!GpuRLike: ${conf.isRlikeRegexRewriteEnabled}")
-        // if the pattern can be converted to a startswith or endswith pattern, we can use
-        // GpuStartsWith, GpuEndsWith or GpuContains instead to get better performance
-        val parts = parseRegexToParts(originalPattern)
-        optimizeSimplePattern(rhs, lhs, parts)
-      } else if (conf.isRlikeRegexRewriteEnabled == "legacy") {
-        // println(s"!!!GpuRLike: ${conf.isRlikeRegexRewriteEnabled}")
-        // if the pattern can be converted to a startswith or endswith pattern, we can use
-        // GpuStartsWith, GpuEndsWith or GpuContains instead to get better performance
-        val parts = parseRegexToParts(originalPattern)
-        optimizeSimplePatternLegancy(rhs, lhs, parts)
-      } else {
-        // println(s"!!!GpuRLike: ${conf.isRlikeRegexRewriteEnabled}")
-=======
       if (conf.isRlikeRegexRewriteEnabled) {
         // if the pattern can be converted to a startswith or endswith pattern, we can use
         // GpuStartsWith, GpuEndsWith or GpuContains instead to get better performance
         optimizeSimplePattern(lhs, rhs)
       } else {
->>>>>>> 1d63a490
         val patternStr = pattern.getOrElse(throw new IllegalStateException(
             "Expression has not been tagged with cuDF regex pattern"))
         GpuRLike(lhs, rhs, patternStr)
