<?xml version="1.0" encoding="UTF-8"?>
<!--
  Copyright (c) 2020-2023, NVIDIA CORPORATION.

  Licensed under the Apache License, Version 2.0 (the "License");
  you may not use this file except in compliance with the License.
  You may obtain a copy of the License at

     http://www.apache.org/licenses/LICENSE-2.0

  Unless required by applicable law or agreed to in writing, software
  distributed under the License is distributed on an "AS IS" BASIS,
  WITHOUT WARRANTIES OR CONDITIONS OF ANY KIND, either express or implied.
  See the License for the specific language governing permissions and
  limitations under the License.
-->
<project xmlns="http://maven.apache.org/POM/4.0.0"
         xmlns:xsi="http://www.w3.org/2001/XMLSchema-instance"
         xsi:schemaLocation="http://maven.apache.org/POM/4.0.0 http://maven.apache.org/xsd/maven-4.0.0.xsd">
    <modelVersion>4.0.0</modelVersion>

    <parent>
        <groupId>com.nvidia</groupId>
        <artifactId>rapids-4-spark-shim-deps-parent_2.12</artifactId>
<<<<<<< HEAD
        <version>23.12.2</version>
=======
        <version>24.02.0-SNAPSHOT</version>
>>>>>>> e18a8af2
        <relativePath>../shim-deps/pom.xml</relativePath>
    </parent>
    <artifactId>rapids-4-spark-sql_2.12</artifactId>
    <name>RAPIDS Accelerator for Apache Spark SQL Plugin</name>
    <description>The RAPIDS SQL plugin for Apache Spark</description>
<<<<<<< HEAD
    <version>23.12.2</version>
=======
    <version>24.02.0-SNAPSHOT</version>
>>>>>>> e18a8af2

    <properties>
        <rapids.module>sql-plugin</rapids.module>
        <rapids.compressed.artifact>false</rapids.compressed.artifact>
        <rapids.default.jar.excludePattern>**/*</rapids.default.jar.excludePattern>
        <rapids.shim.jar.phase>package</rapids.shim.jar.phase>
    </properties>

    <dependencies>
        <dependency>
            <groupId>com.nvidia</groupId>
            <artifactId>spark-rapids-jni</artifactId>
            <classifier>${jni.classifier}</classifier>
        </dependency>
        <dependency>
            <groupId>com.nvidia</groupId>
            <artifactId>rapids-4-spark-private_${scala.binary.version}</artifactId>
            <version>${spark-rapids-private.version}</version>
            <classifier>${spark.version.classifier}</classifier>
        </dependency>
        <dependency>
            <groupId>com.nvidia</groupId>
            <artifactId>rapids-4-spark-sql-plugin-api_${scala.binary.version}</artifactId>
            <version>${project.version}</version>
            <classifier>${spark.version.classifier}</classifier>
        </dependency>
        <dependency>
            <groupId>org.scala-lang</groupId>
            <artifactId>scala-library</artifactId>
        </dependency>
        <dependency>
            <groupId>org.scalatest</groupId>
            <artifactId>scalatest_${scala.binary.version}</artifactId>
            <scope>test</scope>
        </dependency>
        <dependency>
            <groupId>org.scalatestplus</groupId>
            <artifactId>mockito-4-11_${scala.binary.version}</artifactId>
            <scope>test</scope>
        </dependency>

        <!-- Flat buffers is a small jar, it's appropriate to use a fixed version -->
        <!-- Shade and relocate it in the aggregator module-->
        <dependency>
            <groupId>com.google.flatbuffers</groupId>
            <artifactId>flatbuffers-java</artifactId>
        </dependency>
        <dependency>
            <groupId>org.apache.iceberg</groupId>
            <artifactId>iceberg-api</artifactId>
        </dependency>
        <dependency>
            <groupId>org.apache.iceberg</groupId>
            <artifactId>iceberg-bundled-guava</artifactId>
        </dependency>
        <dependency>
            <groupId>org.apache.iceberg</groupId>
            <artifactId>iceberg-core</artifactId>
        </dependency>
        <dependency>
            <groupId>org.apache.spark</groupId>
            <artifactId>spark-avro_${scala.binary.version}</artifactId>
        </dependency>
        <dependency>
            <!-- Used for Alluxio mounting -->
            <groupId>org.alluxio</groupId>
            <artifactId>alluxio-shaded-client</artifactId>
        </dependency>
        <dependency>
            <groupId>org.mockito</groupId>
            <artifactId>mockito-core</artifactId>
            <scope>test</scope>
        </dependency>
    </dependencies>
    <build>
        <resources>
          <resource>
            <!-- Include the properties file to provide the build information. -->
            <directory>${project.build.directory}/extra-resources</directory>
            <filtering>true</filtering>
          </resource>
        </resources>
        <plugins>
            <plugin>
                <groupId>org.codehaus.mojo</groupId>
                <artifactId>build-helper-maven-plugin</artifactId>
                <executions>
                    <execution>
                        <id>add-license-notice-resources</id>
                        <phase>generate-resources</phase>
                        <goals>
                            <goal>add-resource</goal>
                        </goals>
                        <configuration>
                            <resources>
                                <resource>
                                    <directory>${spark.rapids.source.basedir}</directory>
                                    <targetPath>META-INF</targetPath>
                                    <includes>
                                        <!-- The NOTICE will be taken care of by the antrun task below -->
                                        <include>LICENSE</include>
                                        <include>NOTICE</include>
                                    </includes>
                                </resource>
                                <resource>
                                    <directory>${spark.rapids.source.basedir}/python</directory>
                                </resource>
                            </resources>
                        </configuration>
                    </execution>
                </executions>
            </plugin>
            <plugin>
              <artifactId>maven-antrun-plugin</artifactId>
              <executions>
                <execution>
                  <id>copy-notice</id>
                  <goals>
                    <goal>run</goal>
                  </goals>
                  <phase>process-resources</phase>
                  <configuration>
                    <target>
                      <!-- copy NOTICE-binary to NOTICE -->
                      <copy
                          todir="${project.build.outputDirectory}/META-INF/"
                          verbose="true">
                        <fileset dir="${spark.rapids.source.basedir}">
                          <include name="NOTICE-binary"/>
                        </fileset>
                        <mapper type="glob" from="*-binary" to="*"/>
                      </copy>
                    </target>
                  </configuration>
                </execution>
                <execution>
                  <id>generate-shim-service</id>
                  <phase>generate-resources</phase>
                  <goals>
                      <goal>run</goal>
                  </goals>
                  <configuration>
                    <target>
                        <taskdef resource="net/sf/antcontrib/antcontrib.properties" />
                        <property name="servicesDir"
                            value="${project.build.outputDirectory}/META-INF/services" />
                        <property name="serviceFile"
                            value="${servicesDir}/com.nvidia.spark.rapids.SparkShimServiceProvider"/>
                        <property name="shimServiceClass"
                            value="com.nvidia.spark.rapids.shims.${spark.version.classifier}.SparkShimServiceProvider"/>
                        <ac:if xmlns:ac="antlib:net.sf.antcontrib">
                            <available file="${serviceFile}" type="file"/>
                            <then>
                                <loadfile property="currentServiceClass"
                                    srcFile="${serviceFile}"
                                    failonerror="false"
                                    quiet="${nonfail.errors.quiet}"/>
                            </then>
                            <else>
                                <property name="currentServiceClass" value="N/A"/>
                            </else>
                        </ac:if>
                        <ac:if xmlns:ac="antlib:net.sf.antcontrib">
                            <equals arg1="${currentServiceClass}" arg2="${shimServiceClass}${line.separator}"/>
                            <then>
                                <echo>Skipping shim service file generation, already exists</echo>
                            </then>
                            <else>
                                <echo>Recreating shim service file</echo>
                                <mkdir dir="${servicesDir}"/>
                                <echo file="${serviceFile}" message="${shimServiceClass}${line.separator}"/>
                            </else>
                        </ac:if>
                    </target>
                  </configuration>
                </execution>
              </executions>
            </plugin>
            <plugin>
                <groupId>net.alchim31.maven</groupId>
                <artifactId>scala-maven-plugin</artifactId>
            </plugin>
            <plugin>
                <groupId>org.apache.rat</groupId>
                <artifactId>apache-rat-plugin</artifactId>
            </plugin>
            <plugin>
                <groupId>org.scalatest</groupId>
                <artifactId>scalatest-maven-plugin</artifactId>
            </plugin>
        </plugins>
    </build>
</project><|MERGE_RESOLUTION|>--- conflicted
+++ resolved
@@ -22,21 +22,13 @@
     <parent>
         <groupId>com.nvidia</groupId>
         <artifactId>rapids-4-spark-shim-deps-parent_2.12</artifactId>
-<<<<<<< HEAD
-        <version>23.12.2</version>
-=======
         <version>24.02.0-SNAPSHOT</version>
->>>>>>> e18a8af2
         <relativePath>../shim-deps/pom.xml</relativePath>
     </parent>
     <artifactId>rapids-4-spark-sql_2.12</artifactId>
     <name>RAPIDS Accelerator for Apache Spark SQL Plugin</name>
     <description>The RAPIDS SQL plugin for Apache Spark</description>
-<<<<<<< HEAD
-    <version>23.12.2</version>
-=======
     <version>24.02.0-SNAPSHOT</version>
->>>>>>> e18a8af2
 
     <properties>
         <rapids.module>sql-plugin</rapids.module>
