--- conflicted
+++ resolved
@@ -58,12 +58,8 @@
                     sh "mkdir -p ${HOME}/.zinc"
                     docker.image("$IMAGE_NAME").inside("--runtime=nvidia -v ${HOME}/.m2:${HOME}/.m2:rw \
                         -v ${HOME}/.zinc:${HOME}/.zinc:rw") {
-<<<<<<< HEAD
-                        sh "mvn -U -B clean install $MVN_MIRROR -P 'include-databricks,source-javadoc,!snapshot-shims'"
-=======
                         sh "mvn dependency:purge-local-repository -DmanualInclude='com.nvidia:rapids-4-spark-shims-spark300-databricks_2.12' \
                                 -U -B clean install $MVN_MIRROR -P 'include-databricks,source-javadoc,!snapshot-shims'"
->>>>>>> 3c1cb0e9
                     }
                 }
             }
