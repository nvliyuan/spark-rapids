--- conflicted
+++ resolved
@@ -73,11 +73,7 @@
 <dependency>
     <groupId>com.nvidia</groupId>
     <artifactId>rapids-4-spark_2.12</artifactId>
-<<<<<<< HEAD
-    <version>24.08.1</version>
-=======
     <version>24.10.0-SNAPSHOT</version>
->>>>>>> b715ef27
     <scope>provided</scope>
 </dependency>
 ```