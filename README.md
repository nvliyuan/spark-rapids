--- conflicted
+++ resolved
@@ -73,11 +73,7 @@
 <dependency>
     <groupId>com.nvidia</groupId>
     <artifactId>rapids-4-spark_2.12</artifactId>
-<<<<<<< HEAD
-    <version>23.10.0</version>
-=======
     <version>23.12.0-SNAPSHOT</version>
->>>>>>> 468abdff
     <scope>provided</scope>
 </dependency>
 ```