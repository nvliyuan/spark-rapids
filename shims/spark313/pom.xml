<?xml version="1.0" encoding="UTF-8"?>
<!--
  Copyright (c) 2021, NVIDIA CORPORATION.

  Licensed under the Apache License, Version 2.0 (the "License");
  you may not use this file except in compliance with the License.
  You may obtain a copy of the License at

     http://www.apache.org/licenses/LICENSE-2.0

  Unless required by applicable law or agreed to in writing, software
  distributed under the License is distributed on an "AS IS" BASIS,
  WITHOUT WARRANTIES OR CONDITIONS OF ANY KIND, either express or implied.
  See the License for the specific language governing permissions and
  limitations under the License.
-->
<project xmlns="http://maven.apache.org/POM/4.0.0"
         xmlns:xsi="http://www.w3.org/2001/XMLSchema-instance"
         xsi:schemaLocation="http://maven.apache.org/POM/4.0.0 http://maven.apache.org/xsd/maven-4.0.0.xsd">
    <modelVersion>4.0.0</modelVersion>

    <parent>
        <groupId>com.nvidia</groupId>
        <artifactId>rapids-4-spark-shims_2.12</artifactId>
<<<<<<< HEAD
        <version>21.06.0</version>
=======
        <version>21.06.1-SNAPSHOT</version>
>>>>>>> d4967513
	<relativePath>../pom.xml</relativePath>
    </parent>
    <artifactId>rapids-4-spark-shims-spark313_2.12</artifactId>
    <name>RAPIDS Accelerator for Apache Spark SQL Plugin Spark 3.1.3 Shim</name>
    <description>The RAPIDS SQL plugin for Apache Spark 3.1.3 Shim</description>
<<<<<<< HEAD
    <version>21.06.0</version>
=======
    <version>21.06.1-SNAPSHOT</version>
>>>>>>> d4967513

    <!-- Set 'spark.version' for the shims layer -->
    <!-- Create a separate file 'SPARK_VER.properties' in the jar to save cudf & spark version info -->
    <build>
        <plugins>
            <plugin>
                <artifactId>maven-antrun-plugin</artifactId>
                <executions>
                    <execution>
                        <id>dependency</id>
                        <phase>generate-resources</phase>
                        <configuration>
                            <target>
                                <mkdir dir="${project.build.directory}/extra-resources"/>
                                <exec executable="bash" failonerror="true" output="${project.build.directory}/extra-resources/spark-${spark313.version}-info.properties">
                                    <arg value="${user.dir}/build/dependency-info.sh"/>
                                    <arg value="${cudf.version}"/>
                                    <arg value="${cuda.version}"/>
                                    <arg value="${spark313.version}"/>
                                </exec>
                            </target>
                        </configuration>
                        <goals>
                            <goal>run</goal>
                        </goals>
                    </execution>
                </executions>
            </plugin>
            <plugin>
                <groupId>org.scalastyle</groupId>
                <artifactId>scalastyle-maven-plugin</artifactId>
            </plugin>
        </plugins>

        <resources>
          <resource>
            <!-- Include the properties file to provide the build information. -->
            <directory>${project.build.directory}/extra-resources</directory>
          </resource>
          <resource>
            <directory>src/main/resources</directory>
          </resource>
        </resources>
    </build>

    <dependencies>
        <dependency>
            <groupId>com.nvidia</groupId>
            <artifactId>rapids-4-spark-shims-spark311_${scala.binary.version}</artifactId>
            <version>${project.version}</version>
        </dependency>
        <dependency>
            <groupId>com.nvidia</groupId>
            <artifactId>rapids-4-spark-shims-spark312_${scala.binary.version}</artifactId>
            <version>${project.version}</version>
        </dependency>
        <dependency>
            <groupId>org.apache.spark</groupId>
            <artifactId>spark-sql_${scala.binary.version}</artifactId>
            <version>${spark313.version}</version>
	    <scope>provided</scope>
        </dependency>
    </dependencies>
</project><|MERGE_RESOLUTION|>--- conflicted
+++ resolved
@@ -22,21 +22,13 @@
     <parent>
         <groupId>com.nvidia</groupId>
         <artifactId>rapids-4-spark-shims_2.12</artifactId>
-<<<<<<< HEAD
-        <version>21.06.0</version>
-=======
         <version>21.06.1-SNAPSHOT</version>
->>>>>>> d4967513
 	<relativePath>../pom.xml</relativePath>
     </parent>
     <artifactId>rapids-4-spark-shims-spark313_2.12</artifactId>
     <name>RAPIDS Accelerator for Apache Spark SQL Plugin Spark 3.1.3 Shim</name>
     <description>The RAPIDS SQL plugin for Apache Spark 3.1.3 Shim</description>
-<<<<<<< HEAD
-    <version>21.06.0</version>
-=======
     <version>21.06.1-SNAPSHOT</version>
->>>>>>> d4967513
 
     <!-- Set 'spark.version' for the shims layer -->
     <!-- Create a separate file 'SPARK_VER.properties' in the jar to save cudf & spark version info -->
