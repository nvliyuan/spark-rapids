--- conflicted
+++ resolved
@@ -22,22 +22,14 @@
     <parent>
         <groupId>com.nvidia</groupId>
         <artifactId>rapids-4-spark-jdk-profiles_2.12</artifactId>
-<<<<<<< HEAD
-        <version>24.10.0</version>
-=======
         <version>24.10.1-SNAPSHOT</version>
->>>>>>> 8a006e0d
         <relativePath>../../jdk-profiles/pom.xml</relativePath>
     </parent>
 
     <artifactId>rapids-4-spark-delta-20x_2.12</artifactId>
     <name>RAPIDS Accelerator for Apache Spark Delta Lake 2.0.x Support</name>
     <description>Delta Lake 2.0.x support for the RAPIDS Accelerator for Apache Spark</description>
-<<<<<<< HEAD
-    <version>24.10.0</version>
-=======
     <version>24.10.1-SNAPSHOT</version>
->>>>>>> 8a006e0d
 
     <properties>
         <rapids.module>../delta-lake/delta-20x</rapids.module>
