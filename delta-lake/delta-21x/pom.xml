<?xml version="1.0" encoding="UTF-8"?>
<!--
  Copyright (c) 2023, NVIDIA CORPORATION.

  Licensed under the Apache License, Version 2.0 (the "License");
  you may not use this file except in compliance with the License.
  You may obtain a copy of the License at

     http://www.apache.org/licenses/LICENSE-2.0

  Unless required by applicable law or agreed to in writing, software
  distributed under the License is distributed on an "AS IS" BASIS,
  WITHOUT WARRANTIES OR CONDITIONS OF ANY KIND, either express or implied.
  See the License for the specific language governing permissions and
  limitations under the License.
-->
<project xmlns="http://maven.apache.org/POM/4.0.0"
         xmlns:xsi="http://www.w3.org/2001/XMLSchema-instance"
         xsi:schemaLocation="http://maven.apache.org/POM/4.0.0 http://maven.apache.org/xsd/maven-4.0.0.xsd">
    <modelVersion>4.0.0</modelVersion>

    <parent>
        <groupId>com.nvidia</groupId>
        <artifactId>rapids-4-spark-jdk-profiles_2.12</artifactId>
<<<<<<< HEAD
        <version>23.12.0</version>
=======
        <version>23.12.1-SNAPSHOT</version>
>>>>>>> 1a4ba5c7
        <relativePath>../../jdk-profiles/pom.xml</relativePath>
    </parent>

    <artifactId>rapids-4-spark-delta-21x_2.12</artifactId>
    <name>RAPIDS Accelerator for Apache Spark Delta Lake 2.1.x Support</name>
    <description>Delta Lake 2.1.x support for the RAPIDS Accelerator for Apache Spark</description>
<<<<<<< HEAD
    <version>23.12.0</version>
=======
    <version>23.12.1-SNAPSHOT</version>
>>>>>>> 1a4ba5c7

    <properties>
        <rapids.module>../delta-lake/delta-21x</rapids.module>
        <rapids.compressed.artifact>false</rapids.compressed.artifact>
        <rapids.default.jar.excludePattern>**/*</rapids.default.jar.excludePattern>
        <rapids.shim.jar.phase>package</rapids.shim.jar.phase>
    </properties>

    <dependencies>
        <dependency>
            <groupId>com.nvidia</groupId>
            <artifactId>rapids-4-spark-sql_${scala.binary.version}</artifactId>
            <version>${project.version}</version>
            <classifier>${spark.version.classifier}</classifier>
            <scope>provided</scope>
        </dependency>
        <dependency>
            <groupId>io.delta</groupId>
            <artifactId>delta-core_${scala.binary.version}</artifactId>
            <version>2.1.1</version>
            <scope>provided</scope>
        </dependency>
        <dependency>
            <groupId>org.apache.spark</groupId>
            <artifactId>spark-sql_${scala.binary.version}</artifactId>
        </dependency>
    </dependencies>

    <build>
        <plugins>
            <plugin>
                <groupId>org.codehaus.mojo</groupId>
                <artifactId>build-helper-maven-plugin</artifactId>
                <executions>
                    <execution>
                        <id>add-common-sources</id>
                        <phase>generate-sources</phase>
                        <goals>
                            <goal>add-source</goal>
                        </goals>
                        <configuration>
                            <sources>
                                <!-- #if scala-2.12 -->
                                <source>${project.basedir}/../common/src/main/scala</source>
                                <source>${project.basedir}/../common/src/main/delta-io/scala</source>
                                <!-- #endif scala-2.12 -->
                                <!-- #if scala-2.13 --><!--
                                <source>${project.basedir}/../../${rapids.module}/../common/src/main/scala</source>
                                <source>${project.basedir}/../../${rapids.module}/../common/src/main/delta-io/scala</source>
                                --><!-- #endif scala-2.13 -->
                            </sources>
                        </configuration>
                    </execution>
                </executions>
            </plugin>
            <plugin>
                <groupId>net.alchim31.maven</groupId>
                <artifactId>scala-maven-plugin</artifactId>
            </plugin>
            <plugin>
                <groupId>org.apache.rat</groupId>
                <artifactId>apache-rat-plugin</artifactId>
            </plugin>
        </plugins>
    </build>
</project><|MERGE_RESOLUTION|>--- conflicted
+++ resolved
@@ -22,22 +22,14 @@
     <parent>
         <groupId>com.nvidia</groupId>
         <artifactId>rapids-4-spark-jdk-profiles_2.12</artifactId>
-<<<<<<< HEAD
-        <version>23.12.0</version>
-=======
         <version>23.12.1-SNAPSHOT</version>
->>>>>>> 1a4ba5c7
         <relativePath>../../jdk-profiles/pom.xml</relativePath>
     </parent>
 
     <artifactId>rapids-4-spark-delta-21x_2.12</artifactId>
     <name>RAPIDS Accelerator for Apache Spark Delta Lake 2.1.x Support</name>
     <description>Delta Lake 2.1.x support for the RAPIDS Accelerator for Apache Spark</description>
-<<<<<<< HEAD
-    <version>23.12.0</version>
-=======
     <version>23.12.1-SNAPSHOT</version>
->>>>>>> 1a4ba5c7
 
     <properties>
         <rapids.module>../delta-lake/delta-21x</rapids.module>
