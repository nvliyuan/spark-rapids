--- conflicted
+++ resolved
@@ -21,20 +21,12 @@
 
     <parent>
         <groupId>com.nvidia</groupId>
-<<<<<<< HEAD
-        <artifactId>rapids-4-spark-parent</artifactId>
-        <version>23.10.0</version>
-    </parent>
-    <artifactId>rapids-4-spark-integration-tests_2.12</artifactId>
-    <version>23.10.0</version>
-=======
         <artifactId>rapids-4-spark-shim-deps-parent_2.12</artifactId>
         <version>23.12.0-SNAPSHOT</version>
         <relativePath>../shim-deps/pom.xml</relativePath>
     </parent>
     <artifactId>rapids-4-spark-integration-tests_2.12</artifactId>
     <version>23.12.0-SNAPSHOT</version>
->>>>>>> 468abdff
     <properties>
         <rapids.module>integration_tests</rapids.module>
         <target.classifier/>
