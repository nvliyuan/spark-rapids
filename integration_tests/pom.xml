--- conflicted
+++ resolved
@@ -22,17 +22,10 @@
     <parent>
         <groupId>com.nvidia</groupId>
         <artifactId>rapids-4-spark-parent</artifactId>
-<<<<<<< HEAD
-        <version>21.08.0</version>
-    </parent>
-    <artifactId>rapids-4-spark-integration-tests_2.12</artifactId>
-    <version>21.08.0</version>
-=======
         <version>21.10.0-SNAPSHOT</version>
     </parent>
     <artifactId>rapids-4-spark-integration-tests_2.12</artifactId>
     <version>21.10.0-SNAPSHOT</version>
->>>>>>> 538e77de
 
     <dependencies>
         <dependency>
