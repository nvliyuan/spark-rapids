--- conflicted
+++ resolved
@@ -593,19 +593,13 @@
         lambda spark : unary_op_df(spark, long_gen).selectExpr("timestamp_seconds(a)").collect(),
         conf={},
         error_message='long overflow')
-<<<<<<< HEAD
-    
-@pytest.mark.parametrize('data_gen', [DecimalGen(7, 7), DecimalGen(20, 7)], ids=idfn)
-@allow_non_gpu(*non_utc_allow)
-=======
 
 # For Decimal(20, 7) case, the data is both 'Overflow' and 'Rounding necessary', this case is to verify
 # that 'Rounding necessary' check is before 'Overflow' check. So we should make sure that every decimal 
 # value in test data is 'Rounding necessary' by setting full_precision=True to avoid leading and trailing zeros.
 # Otherwise, the test data will bypass the 'Rounding necessary' check and throw an 'Overflow' error.
-@pytest.mark.xfail(condition = is_not_utc(), reason = 'xfail non-UTC time zone tests because of https://github.com/NVIDIA/spark-rapids/issues/9653')
 @pytest.mark.parametrize('data_gen', [DecimalGen(7, 7, full_precision=True), DecimalGen(20, 7, full_precision=True)], ids=idfn)
->>>>>>> a5c37fb1
+@allow_non_gpu(*non_utc_allow)
 def test_timestamp_seconds_rounding_necessary(data_gen):
     assert_gpu_and_cpu_error(
         lambda spark : unary_op_df(spark, data_gen).selectExpr("timestamp_seconds(a)").collect(),
