--- conflicted
+++ resolved
@@ -445,47 +445,6 @@
                 'regexp_like(a, "a[bc]d")'),
         conf=_regexp_conf)
 
-<<<<<<< HEAD
-@pytest.mark.skipif(is_before_spark_320(), reason='regexp_like is synonym for RLike starting in Spark 3.2.0')
-def test_regexp_rlike_rewrite_optimization():
-    gen = mk_str_gen('[abcd]{3,6}')
-    assert_gpu_and_cpu_are_equal_collect(
-            lambda spark: unary_op_df(spark, gen).selectExpr(
-                'a',
-                'regexp_like(a, "(abcd)(.*)")',
-                'regexp_like(a, "abcd(.*)")',
-                'regexp_like(a, "(.*)(abcd)(.*)")',
-                'regexp_like(a, "^(abcd)(.*)")',
-                'regexp_like(a, "^abcd")',
-                'regexp_like(a, "(abcd)$")',
-                'regexp_like(a, ".*abcd$")',
-                'regexp_like(a, "^(abcd)$")',
-                'regexp_like(a, "^abcd$")',
-                'regexp_like(a, "ab(.*)cd")',
-                'regexp_like(a, "^^abcd")',
-                'regexp_like(a, "(.*)(.*)abcd")'),
-        conf=_regexp_conf)
-
-@pytest.mark.skipif(is_before_spark_320(), reason='regexp_like is synonym for RLike starting in Spark 3.2.0')
-def test_regexp_rlike_rewrite_optimization_str_dig():
-    gen = mk_str_gen('([abcd]{3,6})?[0-9]{2,5}')
-    assert_gpu_and_cpu_are_equal_collect(
-            lambda spark: unary_op_df(spark, gen).selectExpr(
-                'a',
-                'regexp_like(a, "[0-9]{4,}")',
-                'regexp_like(a, "abcd([0-9]{5})")'),
-        conf=_regexp_conf)
-    
-# [\\u4e00-\\u9fa5]+
-
-@pytest.mark.skipif(is_before_spark_320(), reason='regexp_like is synonym for RLike starting in Spark 3.2.0')
-def test_regexp_rlike_rewrite_optimization_chinese():
-    gen = mk_str_gen('[0-9]{0,2}([英伟达]{0,3})?[a-z]{0,2}')
-    assert_gpu_and_cpu_are_equal_collect(
-            lambda spark: unary_op_df(spark, gen).selectExpr(
-                'a',
-                'regexp_like(a, "[\\u4e00-\\u9fa5]+")'),
-=======
 def test_rlike_rewrite_optimization():
     gen = mk_str_gen('[ab\n]{3,6}')
     assert_gpu_and_cpu_are_equal_collect(
@@ -505,7 +464,6 @@
                 'rlike(a, "(.*)(.*)abb")',
                 'rlike(a, "(.*).*abb.*(.*).*")',
                 'rlike(a, ".*^abb$")'),
->>>>>>> 1d63a490
         conf=_regexp_conf)
 
 def test_regexp_replace_character_set_negated():
