<?xml version="1.0" encoding="UTF-8"?>
<!--
  Copyright (c) 2023-2024 NVIDIA CORPORATION.

  Licensed under the Apache License, Version 2.0 (the "License");
  you may not use this file except in compliance with the License.
  You may obtain a copy of the License at

     http://www.apache.org/licenses/LICENSE-2.0

  Unless required by applicable law or agreed to in writing, software
  distributed under the License is distributed on an "AS IS" BASIS,
  WITHOUT WARRANTIES OR CONDITIONS OF ANY KIND, either express or implied.
  See the License for the specific language governing permissions and
  limitations under the License.
-->
<project xmlns="http://maven.apache.org/POM/4.0.0"
    xmlns:xsi="http://www.w3.org/2001/XMLSchema-instance"
    xsi:schemaLocation="http://maven.apache.org/POM/4.0.0 http://maven.apache.org/xsd/maven-4.0.0.xsd">
    <modelVersion>4.0.0</modelVersion>

    <parent>
        <groupId>com.nvidia</groupId>
        <artifactId>rapids-4-spark-parent_2.12</artifactId>
<<<<<<< HEAD
        <version>24.08.1</version>
=======
        <version>24.10.0-SNAPSHOT</version>
>>>>>>> b715ef27
    </parent>
    <groupId>com.nvidia</groupId>
    <artifactId>rapids-4-spark-jdk-profiles_2.12</artifactId>
    <packaging>pom</packaging>
    <description>Shim JDK Profiles</description>
<<<<<<< HEAD
    <version>24.08.1</version>
=======
    <version>24.10.0-SNAPSHOT</version>
>>>>>>> b715ef27
    <profiles>
        <profile>
            <id>jdk8</id>
            <activation>
                <jdk>8</jdk>
            </activation>
            <build>
                <pluginManagement>
                    <plugins>
                        <plugin>
                            <groupId>net.alchim31.maven</groupId>
                            <artifactId>scala-maven-plugin</artifactId>
                            <version>${scala.plugin.version}</version>
                            <configuration>
                                <target>${java.major.version}</target>
                            </configuration>
                        </plugin>
                    </plugins>
                </pluginManagement>
            </build>
        </profile>
        <profile>
            <id>jdk9plus</id>
             <activation>
                <!-- activate for all java versions after 9 -->
                <jdk>[9,)</jdk>
            </activation>
            <build>
                <pluginManagement>
                    <plugins>
                        <plugin>
                            <groupId>net.alchim31.maven</groupId>
                            <artifactId>scala-maven-plugin</artifactId>
                            <version>${scala.plugin.version}</version>
                            <configuration>
                                <release>${java.major.version}</release>
                            </configuration>
                        </plugin>
                    </plugins>
                </pluginManagement>
            </build>
        </profile>
    </profiles>
</project><|MERGE_RESOLUTION|>--- conflicted
+++ resolved
@@ -22,21 +22,13 @@
     <parent>
         <groupId>com.nvidia</groupId>
         <artifactId>rapids-4-spark-parent_2.12</artifactId>
-<<<<<<< HEAD
-        <version>24.08.1</version>
-=======
         <version>24.10.0-SNAPSHOT</version>
->>>>>>> b715ef27
     </parent>
     <groupId>com.nvidia</groupId>
     <artifactId>rapids-4-spark-jdk-profiles_2.12</artifactId>
     <packaging>pom</packaging>
     <description>Shim JDK Profiles</description>
-<<<<<<< HEAD
-    <version>24.08.1</version>
-=======
     <version>24.10.0-SNAPSHOT</version>
->>>>>>> b715ef27
     <profiles>
         <profile>
             <id>jdk8</id>
